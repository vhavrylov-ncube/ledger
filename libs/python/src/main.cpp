--- conflicted
+++ resolved
@@ -208,14 +208,8 @@
   fetch::math::statistics::BuildStandardDeviationStatistics("StandardDeviation",
                                                             ns_fetch_math_statistics);
 
-<<<<<<< HEAD
-  fetch::byte_array::BuildConstByteArray(ns_fetch_byte_array);  
-  fetch::byte_array::BuildByteArray(ns_fetch_byte_array);
-
-=======
   fetch::byte_array::BuildConstByteArray(ns_fetch_byte_array);
   fetch::byte_array::BuildByteArray(ns_fetch_byte_array);
->>>>>>> 79412143
 
   fetch::random::BuildLaggedFibonacciGenerator<418, 1279>("LaggedFibonacciGenerator",
                                                           ns_fetch_random);
