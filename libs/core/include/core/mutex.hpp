#pragma once

#include "core/logger.hpp"
#include "core/macros.hpp"

#include <iostream>
#include <map>
#include <memory>
#include <mutex>
#include <thread>
#include <utility>

namespace fetch {
namespace mutex {

/**
 * The production mutex is wrapper for the default system mutex.
 */
class ProductionMutex : public AbstractMutex
{
public:
  ProductionMutex(int, std::string) {}
  ProductionMutex() = default;
};

/**
 * The debug mutex acts like a normal mutex but also contains several other checks. This code is
 * intended to be only used in software development.
 */
class DebugMutex : public AbstractMutex
{
  using Clock     = std::chrono::high_resolution_clock;
  using Timepoint = Clock::time_point;
  using Duration  = Clock::duration;

  struct LockInfo
  {
    bool locked = true;
  };

  class MutexTimeout
  {
  public:
    static constexpr std::size_t DEFAULT_TIMEOUT_MS = 300;

    MutexTimeout(std::string filename, int const &line, std::size_t timeout_ms = DEFAULT_TIMEOUT_MS)
      : filename_(std::move(filename)), line_(line)
    {
      LOG_STACK_TRACE_POINT;

<<<<<<< HEAD
      running_ = true;
      created_ = std::chrono::system_clock::now();
      thread_  = std::thread([=]() {
          LOG_LAMBDA_STACK_TRACE_POINT;
=======
      thread_ = std::thread([=]() {
        LOG_LAMBDA_STACK_TRACE_POINT;
>>>>>>> 79412143

        // define the point at which the deadline has been reached
        Timepoint const deadline = created_ + std::chrono::milliseconds(timeout_ms);

        while (running_)
        {
          // exit waiting loop when the dead line has been reached
          if (Clock::now() >= deadline) break;

          // wait
          std::this_thread::sleep_for(std::chrono::milliseconds(1));
        }

        if (running_)
        {
          this->Eval();
        }
      });
    }

    ~MutexTimeout()
    {
      running_ = false;
      thread_.join();
    }

    void Eval()
    {
      LOG_STACK_TRACE_POINT;
      fetch::logger.Error("Mutex timed out: ", filename_, " ", line_);

      exit(-1);
    }

  private:
    std::string       filename_;
    int               line_;
    std::thread       thread_;
    Timepoint         created_ = Clock::now();
    std::atomic<bool> running_{true};
  };

public:
  DebugMutex(int line, std::string file) : AbstractMutex(), line_(line), file_(std::move(file)) {}
  DebugMutex() = default;

  DebugMutex &operator=(DebugMutex const &other) = delete;

  void lock()
  {
    LOG_STACK_TRACE_POINT;
    lock_mutex_.lock();
    locked_ = Clock::now();
    lock_mutex_.unlock();

    std::mutex::lock();

    timeout_ = std::make_unique<MutexTimeout>(file_, line_);
    fetch::logger.RegisterLock(this);
    thread_id_ = std::this_thread::get_id();
  }

  void unlock()
  {
    LOG_STACK_TRACE_POINT;

    lock_mutex_.lock();
    Timepoint const end_time   = Clock::now();
    Duration const  delta_time = end_time - locked_;
    double          total_time = static_cast<double>(
        std::chrono::duration_cast<std::chrono::milliseconds>(delta_time).count());

    lock_mutex_.unlock();

    timeout_.reset(nullptr);
    fetch::logger.RegisterUnlock(this, total_time, file_, line_);

    std::mutex::unlock();
  }

  int line() const { return line_; }

  std::string filename() const { return file_; }

  std::string AsString() override
  {
    std::stringstream ss;
    ss << "Locked by thread #" << fetch::log::ReadableThread::GetThreadID(thread_id_) << " in "
       << filename() << " on " << line();
    return ss.str();
  }

  std::thread::id thread_id() const override { return thread_id_; }

private:
  std::mutex lock_mutex_;
  Timepoint locked_ FETCH_GUARDED_BY(lock_mutex_);  ///< The time when the mutex was locked
  std::thread::id   thread_id_;                     ///< The last thread to lock the mutex

  int                           line_ = 0;   ///< The line number of the mutex
  std::string                   file_ = "";  ///< The filename of the mutex
  std::unique_ptr<MutexTimeout> timeout_;    ///< The timeout monitor for this mutex
};

#ifdef NDEBUG
using Mutex = ProductionMutex;
#else
using Mutex = DebugMutex;
#endif
}  // namespace mutex
}  // namespace fetch<|MERGE_RESOLUTION|>--- conflicted
+++ resolved
@@ -48,15 +48,8 @@
     {
       LOG_STACK_TRACE_POINT;
 
-<<<<<<< HEAD
-      running_ = true;
-      created_ = std::chrono::system_clock::now();
-      thread_  = std::thread([=]() {
-          LOG_LAMBDA_STACK_TRACE_POINT;
-=======
       thread_ = std::thread([=]() {
         LOG_LAMBDA_STACK_TRACE_POINT;
->>>>>>> 79412143
 
         // define the point at which the deadline has been reached
         Timepoint const deadline = created_ + std::chrono::milliseconds(timeout_ms);
