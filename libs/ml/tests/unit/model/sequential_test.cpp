--- conflicted
+++ resolved
@@ -112,12 +112,8 @@
 {
   using DataType = typename TypeParam::Type;
   ASSERT_TRUE(sequential_details::RunTest<TypeParam>(fetch::ml::OptimiserType::ADAGRAD,
-<<<<<<< HEAD
                                                      fetch::math::Type<DataType>("0.0001"),
-                                                     fetch::math::Type<DataType>("0.04"), 400));
-=======
-                                                     DataType{1e-4f}, DataType{0.05f}, 400));
->>>>>>> 1eaa85a7
+                                                     fetch::math::Type<DataType>("0.05"), 400));
 }
 
 TYPED_TEST(SequentialModelTest, adam_sequential)
