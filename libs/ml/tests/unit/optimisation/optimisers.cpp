--- conflicted
+++ resolved
@@ -282,11 +282,7 @@
 {
   using DataType = typename TypeParam::Type;
 
-<<<<<<< HEAD
-  auto learning_rate = fetch::math::Type<DataType>("0.16");
-=======
-  auto learning_rate = DataType{0.01f};
->>>>>>> 1eaa85a7
+  auto learning_rate = fetch::math::Type<DataType>("0.01");
 
   // Prepare model
   std::string                                  input_name;
