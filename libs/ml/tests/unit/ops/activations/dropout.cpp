--- conflicted
+++ resolved
@@ -119,11 +119,7 @@
   math::SizeType tensorsize = 1000;
   TensorType     data       = TensorType::UniformRandom(tensorsize);
   data.Reshape({10, 10, 10});
-<<<<<<< HEAD
-  auto prob = fetch::math::Type<DataType>("0.5");
-=======
   DataType prob = fetch::math::Type<DataType>("0.5");
->>>>>>> e23ca5e5
 
   fetch::ml::ops::Dropout<TensorType> op(prob, 12345);
   TypeParam prediction(op.ComputeOutputShape({std::make_shared<const TensorType>(data)}));
@@ -182,11 +178,7 @@
   using DataType      = typename TypeParam::Type;
   using TensorType    = TypeParam;
   using VecTensorType = typename fetch::ml::ops::Ops<TensorType>::VecTensorType;
-<<<<<<< HEAD
-  auto prob           = fetch::math::Type<DataType>("0.5");
-=======
   DataType prob       = fetch::math::Type<DataType>("0.5");
->>>>>>> e23ca5e5
 
   math::SizeType tensorsize = 1000;
   TensorType     data       = TensorType::UniformRandom(tensorsize);
@@ -270,11 +262,7 @@
   using VecTensorType = typename fetch::ml::ops::Ops<TensorType>::VecTensorType;
   using OpType        = fetch::ml::ops::Dropout<TensorType>;
   using SPType        = typename OpType::SPType;
-<<<<<<< HEAD
-  auto prob           = fetch::math::Type<DataType>("0.5");
-=======
   DataType prob       = fetch::math::Type<DataType>("0.5");
->>>>>>> e23ca5e5
 
   math::SizeType tensorsize = 1000;
   TensorType     data       = TensorType::UniformRandom(tensorsize);
