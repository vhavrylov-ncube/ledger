#pragma once
//------------------------------------------------------------------------------
//
//   Copyright 2018-2020 Fetch.AI Limited
//
//   Licensed under the Apache License, Version 2.0 (the "License");
//   you may not use this file except in compliance with the License.
//   You may obtain a copy of the License at
//
//       http://www.apache.org/licenses/LICENSE-2.0
//
//   Unless required by applicable law or agreed to in writing, software
//   distributed under the License is distributed on an "AS IS" BASIS,
//   WITHOUT WARRANTIES OR CONDITIONS OF ANY KIND, either express or implied.
//   See the License for the specific language governing permissions and
//   limitations under the License.
//
//------------------------------------------------------------------------------

#include <functional>
#include <memory>
#include <set>
#include <string>
#include <unordered_map>
#include <vector>

namespace fetch {
namespace ml {

namespace ops {
template <class T>
class Ops;
}

struct OpsSaveableParams;

template <typename TensorType>
struct NodeSaveableParams;

enum class OpType : uint16_t;

template <typename TensorType>
class Node
{
private:
  enum class CachedOutputState : uint8_t
  {
    VALID_CACHE,
    CHANGED_CONTENT,
    CHANGED_SIZE
  };

public:
  using DataType        = typename TensorType::Type;
  using NodeWeakPtrType = std::weak_ptr<Node<TensorType>>;

  using VecTensorType    = typename fetch::ml::ops::Ops<TensorType>::VecTensorType;
  using SPType           = fetch::ml::NodeSaveableParams<TensorType>;
  using NodeErrorMapType = std::unordered_map<Node<TensorType> *, std::vector<TensorType>>;

  ///////////////////////////////////
  /// CONSRTUCTORS / DESCTRUCTORS ///
  ///////////////////////////////////

  Node() = default;

  Node(OpType const &operation_type, std::string name,
       std::function<std::shared_ptr<ops::Ops<TensorType>>()> const &constructor)
    : name_(std::move(name))
    , cached_output_status_(CachedOutputState::CHANGED_SIZE)
    , operation_type_(operation_type)
  {
    op_ptr_ = constructor();
  }

  Node(OpType const &operation_type, std::string name, std::shared_ptr<ops::Ops<TensorType>> op_ptr)
    : name_(std::move(name))
    , cached_output_status_(CachedOutputState::CHANGED_SIZE)
    , operation_type_(operation_type)
    , op_ptr_(std::move(op_ptr))
  {}

  /**
   * This is used to make a copy of one node from another, i.e. when sharing weights.
   * @param old_node
   * @param name
   * @param op_ptr
   */
  Node(Node &old_node, std::string name, std::shared_ptr<ops::Ops<TensorType>> op_ptr)
    : name_(std::move(name))
    , cached_output_status_(CachedOutputState::CHANGED_SIZE)
    , operation_type_(old_node.OperationType())
    , op_ptr_(std::move(op_ptr))
  {
    cached_output_ = old_node.cached_output_.Copy();
  }

  virtual ~Node() = default;

  ///////////////////////
  /// SAVEABLE PARAMS ///
  ///////////////////////

  std::shared_ptr<SPType> GetNodeSaveableParams() const;

  void SetNodeSaveableParams(NodeSaveableParams<TensorType> const &       nsp,
                             std::shared_ptr<ops::Ops<TensorType>> const &op_ptr);

  ///////////////////////////////////
  /// FORWARD/BACKWARD OPERATIONS ///
  ///////////////////////////////////

  VecTensorType               GatherInputs() const;
  std::shared_ptr<TensorType> Evaluate(bool is_training);

  NodeErrorMapType BackPropagate(TensorType const &error_signal);

  void                                AddInput(NodeWeakPtrType const &i);
  std::vector<std::string>            GetInputNames();
  void                                AddOutput(NodeWeakPtrType const &o);
  std::vector<NodeWeakPtrType> const &GetOutputs() const;
  void                                ResetCache(bool input_size_changed);
  void                                ResetInputsAndOutputs();

<<<<<<< HEAD
  std::string const &GetNodeName() const
=======
  inline std::string const &GetNodeName()
>>>>>>> 328c640f
  {
    return name_;
  }

  inline std::shared_ptr<ops::Ops<TensorType>> GetOp()
  {
    return op_ptr_;
  }

<<<<<<< HEAD
  OpType OperationType() const;

  bool HasValidCache() const;

  void SetBatchOutputShape(fetch::math::SizeVector const &new_shape);

  void SetBatchInputShapes(std::vector<fetch::math::SizeVector> const &new_shapes);

  std::vector<fetch::math::SizeVector> const &BatchInputShapes();

  fetch::math::SizeVector BatchOutputShape();
=======
  /**
   * returns the stored operation type
   * @return
   */
  inline OpType const &get_op_type()
  {
    return operation_type_;
  }

  inline bool HasValidCache()
  {
    return static_cast<bool>(cached_output_status_ == CachedOutputState::VALID_CACHE);
  }
>>>>>>> 328c640f

private:
  std::vector<NodeWeakPtrType> input_nodes_;
  std::vector<NodeWeakPtrType> outputs_;

  std::string       name_;
  TensorType        cached_output_;
  CachedOutputState cached_output_status_;
  OpType            operation_type_;

  std::shared_ptr<ops::Ops<TensorType>> op_ptr_;
};

<<<<<<< HEAD
/**
 * Constructs and returns a NodeSaveableParams object allowing serialisation
 * @tparam T
 * @return
 */
template <typename TensorType>
std::shared_ptr<typename Node<TensorType>::SPType> Node<TensorType>::GetNodeSaveableParams() const
{
  auto sp_ptr = std::make_shared<SPType>();

  sp_ptr->name           = name_;
  sp_ptr->operation_type = operation_type_;
  sp_ptr->op_save_params = op_ptr_->GetOpSaveableParams();

  return sp_ptr;
}

/**
 * returns a vector of all nodes which provide input to this node
 * @tparam TensorType tensor
 * @return vector of reference_wrapped tensors
 */
template <class TensorType>
typename Node<TensorType>::VecTensorType Node<TensorType>::GatherInputs() const
{
  VecTensorType inputs;
  for (auto const &i : input_nodes_)
  {
    if (auto ptr = i.lock())
    {
      inputs.push_back(ptr->Evaluate(op_ptr_->IsTraining()));
    }
    else
    {
      throw std::runtime_error("Unable to lock weak pointer.");
    }
  }
  return inputs;
}

/**
 * Returns the result of a forward evaluation of this node. If that's already been
 * computed this is cheap; if not then Forward is called as necessary if the output
 * size has not been updated since last used. This also must be changed and
 * recalculated as necessary
 * @tparam T tensor type
 * @tparam O operation class
 * @return the tensor with the forward result
 */
template <typename TensorType>
std::shared_ptr<TensorType> Node<TensorType>::Evaluate(bool is_training)
{
  op_ptr_->SetTraining(is_training);

  if (cached_output_status_ != CachedOutputState::VALID_CACHE)
  {

    VecTensorType inputs = GatherInputs();

    if (cached_output_status_ == CachedOutputState::CHANGED_SIZE)
    {
      auto output_shape = op_ptr_->ComputeOutputShape(inputs);

      if (cached_output_.shape() !=
          output_shape)  // make shape compatible right before we do the forwarding
      {
        cached_output_.Reshape(output_shape);
      }
    }

    op_ptr_->Forward(inputs, cached_output_);
    cached_output_status_ = CachedOutputState::VALID_CACHE;

    if (math::state_division_by_zero<DataType>())
    {
      throw std::runtime_error("Division by zero encountered in Node::Evaluate");
    }
    if (math::state_infinity<DataType>())
    {
      throw std::runtime_error("Infinity encountered in Node::Evaluate");
    }
    if (math::state_nan<DataType>())
    {
      throw std::runtime_error("NaN encountered in Node::Evaluate");
    }

    assert(!math::state_overflow<DataType>());
  }

  return std::make_shared<TensorType>(cached_output_);
}

/**
 * Recursively backpropagates error_signal through this node to all input nodes
 * @tparam T the tensor type
 * @tparam O the operation class
 * @param error_signal the error signal to backpropagate
 * @return
 */
template <typename TensorType>
typename Node<TensorType>::NodeErrorMapType Node<TensorType>::BackPropagate(
    TensorType const &error_signal)
{
  NodeErrorMapType ret;

  // gather inputs and backprop for this node
  std::vector<TensorType> error_signals = op_ptr_->Backward(GatherInputs(), error_signal);
  assert(error_signals.size() == GatherInputs().size() || GatherInputs().empty());

  if (input_nodes_.empty())
  {
    // if this node has no inputs assign error signal to this node
    ret[this] = error_signals;
  }
  else
  {
    // otherwise backpropagate on the input nodes
    auto bp_it = error_signals.begin();
    for (auto &i : input_nodes_)
    {
      if (auto ptr = i.lock())
      {
        auto ret_err_sig = ptr->BackPropagate(*bp_it);
        ret.insert(ret_err_sig.begin(), ret_err_sig.end());
      }
      else
      {
        throw std::runtime_error("Unable to lock weak pointer.");
      }

      ++bp_it;
    }
  }

  if (math::state_division_by_zero<DataType>())
  {
    throw std::runtime_error("Division by zero encountered in Node::BackPropagate");
  }
  if (math::state_infinity<DataType>())
  {
    throw std::runtime_error("Infinity encountered in Node::BackPropagate");
  }
  if (math::state_nan<DataType>())
  {
    throw std::runtime_error("NaN encountered in Node::BackPropagate");
  }

  assert(!math::state_overflow<DataType>());
  return ret;
}
/**
 * Resets input and output node ptr containers. Useful for graph decompiling.
 * @tparam T
 */
template <typename TensorType>
void Node<TensorType>::ResetInputsAndOutputs()
{
  input_nodes_.clear();
  outputs_.clear();
}

/**
 * registers a node as an input to this node
 * @tparam T tensor type
 * @tparam O operation class
 * @param i pointer to the input node
 */
template <typename TensorType>
void Node<TensorType>::AddInput(NodeWeakPtrType const &i)
{
  input_nodes_.push_back(i);
}

/**
 * registers a node as an input to this node
 * @tparam T tensor type
 * @tparam O operation class
 * @param i pointer to the input node
 */
template <typename TensorType>
std::vector<std::string> Node<TensorType>::GetInputNames()
{
  std::vector<std::string> ret{};
  for (auto const &input_node : input_nodes_)
  {
    if (auto ptr = input_node.lock())
    {
      ret.emplace_back(ptr->name_);
    }
    else
    {
      throw std::runtime_error("Unable to lock weak pointer.");
    }
  }
  return ret;
}

/**
 * registers a node as an output to this node
 * @tparam T tensor type
 * @tparam O operation class
 * @param o pointer to the output node
 */
template <typename TensorType>
void Node<TensorType>::AddOutput(NodeWeakPtrType const &o)
{
  outputs_.push_back(o);
}

/**
 * gets all registered outputs of this node
 * @tparam T tensor type
 * @tparam O operation class
 * @return vector of pointers to output nodes
 */
template <typename TensorType>
std::vector<typename Node<TensorType>::NodeWeakPtrType> const &Node<TensorType>::GetOutputs() const
{
  return outputs_;
}

/**
 * Resets the cache status of this node depending on whether the input size has changed
 * @tparam T tensor type
 * @tparam O operation class
 * @param input_size_changed boolean indicating whether the input size changed
 */
template <typename TensorType>
void Node<TensorType>::ResetCache(bool input_size_changed)
{
  if (cached_output_status_ != CachedOutputState::CHANGED_SIZE)
  {
    cached_output_status_ =
        input_size_changed ? CachedOutputState::CHANGED_SIZE : CachedOutputState::CHANGED_CONTENT;
  }
}

/**
 * Sets the saveable params back to the node
 * @tparam TensorType
 * @tparam OperationType
 * @param nsp
 * @param op_ptr
 */
template <typename TensorType>
void Node<TensorType>::SetNodeSaveableParams(NodeSaveableParams<TensorType> const &       nsp,
                                             std::shared_ptr<ops::Ops<TensorType>> const &op_ptr)
{
  name_                 = nsp.name;
  cached_output_status_ = CachedOutputState::CHANGED_SIZE;
  operation_type_       = nsp.operation_type;
  op_ptr_               = op_ptr;
}

=======
>>>>>>> 328c640f
}  // namespace ml
}  // namespace fetch<|MERGE_RESOLUTION|>--- conflicted
+++ resolved
@@ -16,6 +16,8 @@
 //   limitations under the License.
 //
 //------------------------------------------------------------------------------
+
+#include "math/base_types.hpp"
 
 #include <functional>
 #include <memory>
@@ -122,11 +124,7 @@
   void                                ResetCache(bool input_size_changed);
   void                                ResetInputsAndOutputs();
 
-<<<<<<< HEAD
-  std::string const &GetNodeName() const
-=======
-  inline std::string const &GetNodeName()
->>>>>>> 328c640f
+  inline std::string const &GetNodeName() const
   {
     return name_;
   }
@@ -136,10 +134,7 @@
     return op_ptr_;
   }
 
-<<<<<<< HEAD
   OpType OperationType() const;
-
-  bool HasValidCache() const;
 
   void SetBatchOutputShape(fetch::math::SizeVector const &new_shape);
 
@@ -148,21 +143,11 @@
   std::vector<fetch::math::SizeVector> const &BatchInputShapes();
 
   fetch::math::SizeVector BatchOutputShape();
-=======
-  /**
-   * returns the stored operation type
-   * @return
-   */
-  inline OpType const &get_op_type()
-  {
-    return operation_type_;
-  }
 
-  inline bool HasValidCache()
+  inline bool HasValidCache() const
   {
     return static_cast<bool>(cached_output_status_ == CachedOutputState::VALID_CACHE);
   }
->>>>>>> 328c640f
 
 private:
   std::vector<NodeWeakPtrType> input_nodes_;
@@ -176,262 +161,5 @@
   std::shared_ptr<ops::Ops<TensorType>> op_ptr_;
 };
 
-<<<<<<< HEAD
-/**
- * Constructs and returns a NodeSaveableParams object allowing serialisation
- * @tparam T
- * @return
- */
-template <typename TensorType>
-std::shared_ptr<typename Node<TensorType>::SPType> Node<TensorType>::GetNodeSaveableParams() const
-{
-  auto sp_ptr = std::make_shared<SPType>();
-
-  sp_ptr->name           = name_;
-  sp_ptr->operation_type = operation_type_;
-  sp_ptr->op_save_params = op_ptr_->GetOpSaveableParams();
-
-  return sp_ptr;
-}
-
-/**
- * returns a vector of all nodes which provide input to this node
- * @tparam TensorType tensor
- * @return vector of reference_wrapped tensors
- */
-template <class TensorType>
-typename Node<TensorType>::VecTensorType Node<TensorType>::GatherInputs() const
-{
-  VecTensorType inputs;
-  for (auto const &i : input_nodes_)
-  {
-    if (auto ptr = i.lock())
-    {
-      inputs.push_back(ptr->Evaluate(op_ptr_->IsTraining()));
-    }
-    else
-    {
-      throw std::runtime_error("Unable to lock weak pointer.");
-    }
-  }
-  return inputs;
-}
-
-/**
- * Returns the result of a forward evaluation of this node. If that's already been
- * computed this is cheap; if not then Forward is called as necessary if the output
- * size has not been updated since last used. This also must be changed and
- * recalculated as necessary
- * @tparam T tensor type
- * @tparam O operation class
- * @return the tensor with the forward result
- */
-template <typename TensorType>
-std::shared_ptr<TensorType> Node<TensorType>::Evaluate(bool is_training)
-{
-  op_ptr_->SetTraining(is_training);
-
-  if (cached_output_status_ != CachedOutputState::VALID_CACHE)
-  {
-
-    VecTensorType inputs = GatherInputs();
-
-    if (cached_output_status_ == CachedOutputState::CHANGED_SIZE)
-    {
-      auto output_shape = op_ptr_->ComputeOutputShape(inputs);
-
-      if (cached_output_.shape() !=
-          output_shape)  // make shape compatible right before we do the forwarding
-      {
-        cached_output_.Reshape(output_shape);
-      }
-    }
-
-    op_ptr_->Forward(inputs, cached_output_);
-    cached_output_status_ = CachedOutputState::VALID_CACHE;
-
-    if (math::state_division_by_zero<DataType>())
-    {
-      throw std::runtime_error("Division by zero encountered in Node::Evaluate");
-    }
-    if (math::state_infinity<DataType>())
-    {
-      throw std::runtime_error("Infinity encountered in Node::Evaluate");
-    }
-    if (math::state_nan<DataType>())
-    {
-      throw std::runtime_error("NaN encountered in Node::Evaluate");
-    }
-
-    assert(!math::state_overflow<DataType>());
-  }
-
-  return std::make_shared<TensorType>(cached_output_);
-}
-
-/**
- * Recursively backpropagates error_signal through this node to all input nodes
- * @tparam T the tensor type
- * @tparam O the operation class
- * @param error_signal the error signal to backpropagate
- * @return
- */
-template <typename TensorType>
-typename Node<TensorType>::NodeErrorMapType Node<TensorType>::BackPropagate(
-    TensorType const &error_signal)
-{
-  NodeErrorMapType ret;
-
-  // gather inputs and backprop for this node
-  std::vector<TensorType> error_signals = op_ptr_->Backward(GatherInputs(), error_signal);
-  assert(error_signals.size() == GatherInputs().size() || GatherInputs().empty());
-
-  if (input_nodes_.empty())
-  {
-    // if this node has no inputs assign error signal to this node
-    ret[this] = error_signals;
-  }
-  else
-  {
-    // otherwise backpropagate on the input nodes
-    auto bp_it = error_signals.begin();
-    for (auto &i : input_nodes_)
-    {
-      if (auto ptr = i.lock())
-      {
-        auto ret_err_sig = ptr->BackPropagate(*bp_it);
-        ret.insert(ret_err_sig.begin(), ret_err_sig.end());
-      }
-      else
-      {
-        throw std::runtime_error("Unable to lock weak pointer.");
-      }
-
-      ++bp_it;
-    }
-  }
-
-  if (math::state_division_by_zero<DataType>())
-  {
-    throw std::runtime_error("Division by zero encountered in Node::BackPropagate");
-  }
-  if (math::state_infinity<DataType>())
-  {
-    throw std::runtime_error("Infinity encountered in Node::BackPropagate");
-  }
-  if (math::state_nan<DataType>())
-  {
-    throw std::runtime_error("NaN encountered in Node::BackPropagate");
-  }
-
-  assert(!math::state_overflow<DataType>());
-  return ret;
-}
-/**
- * Resets input and output node ptr containers. Useful for graph decompiling.
- * @tparam T
- */
-template <typename TensorType>
-void Node<TensorType>::ResetInputsAndOutputs()
-{
-  input_nodes_.clear();
-  outputs_.clear();
-}
-
-/**
- * registers a node as an input to this node
- * @tparam T tensor type
- * @tparam O operation class
- * @param i pointer to the input node
- */
-template <typename TensorType>
-void Node<TensorType>::AddInput(NodeWeakPtrType const &i)
-{
-  input_nodes_.push_back(i);
-}
-
-/**
- * registers a node as an input to this node
- * @tparam T tensor type
- * @tparam O operation class
- * @param i pointer to the input node
- */
-template <typename TensorType>
-std::vector<std::string> Node<TensorType>::GetInputNames()
-{
-  std::vector<std::string> ret{};
-  for (auto const &input_node : input_nodes_)
-  {
-    if (auto ptr = input_node.lock())
-    {
-      ret.emplace_back(ptr->name_);
-    }
-    else
-    {
-      throw std::runtime_error("Unable to lock weak pointer.");
-    }
-  }
-  return ret;
-}
-
-/**
- * registers a node as an output to this node
- * @tparam T tensor type
- * @tparam O operation class
- * @param o pointer to the output node
- */
-template <typename TensorType>
-void Node<TensorType>::AddOutput(NodeWeakPtrType const &o)
-{
-  outputs_.push_back(o);
-}
-
-/**
- * gets all registered outputs of this node
- * @tparam T tensor type
- * @tparam O operation class
- * @return vector of pointers to output nodes
- */
-template <typename TensorType>
-std::vector<typename Node<TensorType>::NodeWeakPtrType> const &Node<TensorType>::GetOutputs() const
-{
-  return outputs_;
-}
-
-/**
- * Resets the cache status of this node depending on whether the input size has changed
- * @tparam T tensor type
- * @tparam O operation class
- * @param input_size_changed boolean indicating whether the input size changed
- */
-template <typename TensorType>
-void Node<TensorType>::ResetCache(bool input_size_changed)
-{
-  if (cached_output_status_ != CachedOutputState::CHANGED_SIZE)
-  {
-    cached_output_status_ =
-        input_size_changed ? CachedOutputState::CHANGED_SIZE : CachedOutputState::CHANGED_CONTENT;
-  }
-}
-
-/**
- * Sets the saveable params back to the node
- * @tparam TensorType
- * @tparam OperationType
- * @param nsp
- * @param op_ptr
- */
-template <typename TensorType>
-void Node<TensorType>::SetNodeSaveableParams(NodeSaveableParams<TensorType> const &       nsp,
-                                             std::shared_ptr<ops::Ops<TensorType>> const &op_ptr)
-{
-  name_                 = nsp.name;
-  cached_output_status_ = CachedOutputState::CHANGED_SIZE;
-  operation_type_       = nsp.operation_type;
-  op_ptr_               = op_ptr;
-}
-
-=======
->>>>>>> 328c640f
 }  // namespace ml
 }  // namespace fetch