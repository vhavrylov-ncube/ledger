#pragma once
//------------------------------------------------------------------------------
//
//   Copyright 2018-2020 Fetch.AI Limited
//
//   Licensed under the Apache License, Version 2.0 (the "License");
//   you may not use this file except in compliance with the License.
//   You may obtain a copy of the License at
//
//       http://www.apache.org/licenses/LICENSE-2.0
//
//   Unless required by applicable law or agreed to in writing, software
//   distributed under the License is distributed on an "AS IS" BASIS,
//   WITHOUT WARRANTIES OR CONDITIONS OF ANY KIND, either express or implied.
//   See the License for the specific language governing permissions and
//   limitations under the License.
//
//------------------------------------------------------------------------------

#include "ml/core/graph.hpp"

namespace fetch {
namespace ml {

template <typename TensorType>
struct SubGraphSaveableParams;

/**
 * A SubGraph is a collection of nodes in the graph.
 * Layers should inherit from SubGraph
 * @tparam T  the tensor/array type
 */
template <class T>
class SubGraph : public Graph<T>, public ops::Ops<T>
{
public:
  using TensorType       = T;
  using VecTensorType    = std::vector<std::shared_ptr<TensorType const>>;
  using SPType           = SubGraphSaveableParams<TensorType>;
  using OpPtrType        = std::shared_ptr<fetch::ml::ops::Ops<TensorType>>;
  using NodePtrType      = std::shared_ptr<Node<TensorType>>;
  using NodeErrorMapType = std::unordered_map<Node<TensorType> *, std::vector<TensorType>>;

  static constexpr char const *DESCRIPTOR = "SubGraph";

  void                    Forward(VecTensorType const &inputs, TensorType &output) override;
  std::vector<TensorType> Backward(VecTensorType const &inputs,
                                   TensorType const &   error_signal) override;
  void                    AddInputNode(std::string const &node_name);
  void                    SetOutputNode(std::string const &node_name);

  std::shared_ptr<OpsSaveableParams>               GetOpSaveableParams() override;
  std::shared_ptr<fetch::ml::ops::Ops<TensorType>> MakeSharedCopy(
      std::shared_ptr<fetch::ml::ops::Ops<TensorType>> me) override;

protected:
  void InsertSharedCopy(std::shared_ptr<fetch::ml::ops::Ops<TensorType>> output_ptr);
  SubGraph() = default;

private:
  std::vector<std::string> input_node_names_;
  std::string              output_node_name_;
};

<<<<<<< HEAD
//////////////////////
/// PUBLIC METHODS ///
//////////////////////

/**
 *
 * @tparam T
 * @param inputs
 * @param output
 * @return
 */
template <typename TensorType>
void SubGraph<TensorType>::Forward(VecTensorType const &inputs, TensorType &output)
{
  assert(inputs.size() == this->input_node_names_.size());
  for (std::size_t i(0); i < inputs.size(); ++i)
  {
    this->SetInput(input_node_names_.at(i), *(inputs.at(i)));
  }
  output = *(this->nodes_.at(output_node_name_)->Evaluate(this->is_training_));
}

/**
 * Subgraph backward has two responsibilities:
 * 1. call backpropagate on all internal nodes to compute gradients
 * 2. promote vector of error signals at input nodes
 * @tparam TensorType
 * @param inputs
 * @param error_signal
 * @return
 */
template <typename TensorType>
std::vector<TensorType> SubGraph<TensorType>::Backward(VecTensorType const &inputs,
                                                       TensorType const &   error_signal)
{
  assert(inputs.size() == this->input_node_names_.size());
  FETCH_UNUSED(inputs);
  std::vector<TensorType> ret;

  NodeErrorMapType map_node_error_signals =
      this->nodes_[output_node_name_]->BackPropagate(error_signal);
  for (std::size_t i = 0; i < input_node_names_.size(); i++)
  {
    NodePtrType node          = this->nodes_[input_node_names_[i]];
    auto        error_signals = map_node_error_signals[node.get()];
    ret.insert(ret.end(), error_signals.begin(), error_signals.end());
  }

  return ret;
}

/**
 * returns a saveable params object based on this subgraph
 * @tparam TensorType
 * @return
 */
template <typename TensorType>
std::shared_ptr<OpsSaveableParams> SubGraph<TensorType>::GetOpSaveableParams()
{
  auto gsp = this->GetGraphSaveableParams();

  auto sp    = std::make_shared<SPType>();
  auto g_ptr = std::dynamic_pointer_cast<GraphSaveableParams<TensorType>>(sp);
  *g_ptr     = gsp;

  sp->input_node_names = input_node_names_;
  sp->output_node_name = output_node_name_;

  return sp;
}

/**
 * This function has to exist because it is declared in Op, but Subgraph cannnot create a
 * copy of itself so calling this will throw an error.
 * @param me Used for compatability
 * @return
 */
template <typename TensorType>
std::shared_ptr<fetch::ml::ops::Ops<TensorType>> SubGraph<TensorType>::MakeSharedCopy(
    std::shared_ptr<fetch::ml::ops::Ops<TensorType>> me)
{
  FETCH_UNUSED(me);
  throw std::runtime_error(
      "SubGraph cannot make a shared copy of itself because it is pure virtual.");
}

template <typename TensorType>
void SubGraph<TensorType>::AddInputNode(std::string const &node_name)
{
  input_node_names_.push_back(node_name);
}

template <typename TensorType>
void SubGraph<TensorType>::SetOutputNode(std::string const &node_name)
{
  output_node_name_ = node_name;
}

/////////////////////////
/// PROTECTED METHODS ///
/////////////////////////

/**
 * Inserts a copy of the subgraph (with shared op ptrs where appropriate) into output_ptr
 * @param output_ptr shared_ptr to the new graph. Needs to not be the same as the old subgraph!
 */
template <typename TensorType>
void SubGraph<TensorType>::InsertSharedCopy(
    std::shared_ptr<fetch::ml::ops::Ops<TensorType>> output_ptr)
{
  if (output_ptr.get() == this)
  {
    throw std::runtime_error("This needs to be called with a separate ptr.");
  }
  auto copyshare = std::dynamic_pointer_cast<SubGraph<TensorType>>(output_ptr);
  assert(copyshare);

  copyshare->input_node_names_ = input_node_names_;
  copyshare->output_node_name_ = output_node_name_;

  Graph<TensorType>::InsertSharedCopy(copyshare);
}

=======
>>>>>>> 328c640f
}  // namespace ml
}  // namespace fetch<|MERGE_RESOLUTION|>--- conflicted
+++ resolved
@@ -62,131 +62,5 @@
   std::string              output_node_name_;
 };
 
-<<<<<<< HEAD
-//////////////////////
-/// PUBLIC METHODS ///
-//////////////////////
-
-/**
- *
- * @tparam T
- * @param inputs
- * @param output
- * @return
- */
-template <typename TensorType>
-void SubGraph<TensorType>::Forward(VecTensorType const &inputs, TensorType &output)
-{
-  assert(inputs.size() == this->input_node_names_.size());
-  for (std::size_t i(0); i < inputs.size(); ++i)
-  {
-    this->SetInput(input_node_names_.at(i), *(inputs.at(i)));
-  }
-  output = *(this->nodes_.at(output_node_name_)->Evaluate(this->is_training_));
-}
-
-/**
- * Subgraph backward has two responsibilities:
- * 1. call backpropagate on all internal nodes to compute gradients
- * 2. promote vector of error signals at input nodes
- * @tparam TensorType
- * @param inputs
- * @param error_signal
- * @return
- */
-template <typename TensorType>
-std::vector<TensorType> SubGraph<TensorType>::Backward(VecTensorType const &inputs,
-                                                       TensorType const &   error_signal)
-{
-  assert(inputs.size() == this->input_node_names_.size());
-  FETCH_UNUSED(inputs);
-  std::vector<TensorType> ret;
-
-  NodeErrorMapType map_node_error_signals =
-      this->nodes_[output_node_name_]->BackPropagate(error_signal);
-  for (std::size_t i = 0; i < input_node_names_.size(); i++)
-  {
-    NodePtrType node          = this->nodes_[input_node_names_[i]];
-    auto        error_signals = map_node_error_signals[node.get()];
-    ret.insert(ret.end(), error_signals.begin(), error_signals.end());
-  }
-
-  return ret;
-}
-
-/**
- * returns a saveable params object based on this subgraph
- * @tparam TensorType
- * @return
- */
-template <typename TensorType>
-std::shared_ptr<OpsSaveableParams> SubGraph<TensorType>::GetOpSaveableParams()
-{
-  auto gsp = this->GetGraphSaveableParams();
-
-  auto sp    = std::make_shared<SPType>();
-  auto g_ptr = std::dynamic_pointer_cast<GraphSaveableParams<TensorType>>(sp);
-  *g_ptr     = gsp;
-
-  sp->input_node_names = input_node_names_;
-  sp->output_node_name = output_node_name_;
-
-  return sp;
-}
-
-/**
- * This function has to exist because it is declared in Op, but Subgraph cannnot create a
- * copy of itself so calling this will throw an error.
- * @param me Used for compatability
- * @return
- */
-template <typename TensorType>
-std::shared_ptr<fetch::ml::ops::Ops<TensorType>> SubGraph<TensorType>::MakeSharedCopy(
-    std::shared_ptr<fetch::ml::ops::Ops<TensorType>> me)
-{
-  FETCH_UNUSED(me);
-  throw std::runtime_error(
-      "SubGraph cannot make a shared copy of itself because it is pure virtual.");
-}
-
-template <typename TensorType>
-void SubGraph<TensorType>::AddInputNode(std::string const &node_name)
-{
-  input_node_names_.push_back(node_name);
-}
-
-template <typename TensorType>
-void SubGraph<TensorType>::SetOutputNode(std::string const &node_name)
-{
-  output_node_name_ = node_name;
-}
-
-/////////////////////////
-/// PROTECTED METHODS ///
-/////////////////////////
-
-/**
- * Inserts a copy of the subgraph (with shared op ptrs where appropriate) into output_ptr
- * @param output_ptr shared_ptr to the new graph. Needs to not be the same as the old subgraph!
- */
-template <typename TensorType>
-void SubGraph<TensorType>::InsertSharedCopy(
-    std::shared_ptr<fetch::ml::ops::Ops<TensorType>> output_ptr)
-{
-  if (output_ptr.get() == this)
-  {
-    throw std::runtime_error("This needs to be called with a separate ptr.");
-  }
-  auto copyshare = std::dynamic_pointer_cast<SubGraph<TensorType>>(output_ptr);
-  assert(copyshare);
-
-  copyshare->input_node_names_ = input_node_names_;
-  copyshare->output_node_name_ = output_node_name_;
-
-  Graph<TensorType>::InsertSharedCopy(copyshare);
-}
-
-=======
->>>>>>> 328c640f
 }  // namespace ml
 }  // namespace fetch