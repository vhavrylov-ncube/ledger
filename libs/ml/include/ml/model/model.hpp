#pragma once
//------------------------------------------------------------------------------
//
//   Copyright 2018-2020 Fetch.AI Limited
//
//   Licensed under the Apache License, Version 2.0 (the "License");
//   you may not use this file except in compliance with the License.
//   You may obtain a copy of the License at
//
//       http://www.apache.org/licenses/LICENSE-2.0
//
//   Unless required by applicable law or agreed to in writing, software
//   distributed under the License is distributed on an "AS IS" BASIS,
//   WITHOUT WARRANTIES OR CONDITIONS OF ANY KIND, either express or implied.
//   See the License for the specific language governing permissions and
//   limitations under the License.
//
//------------------------------------------------------------------------------

#include "ml/model/model_config.hpp"
#include "ml/ops/loss_functions/types.hpp"
#include "ml/serializers/model.hpp"
#include "ml/utilities/graph_saver.hpp"

#include <string>
#include <utility>
#include <vector>

namespace fetch {
namespace vm_modules {
namespace ml {
namespace model {
class ModelEstimator;
}
}  // namespace ml
}  // namespace vm_modules

namespace dmlf {
namespace collective_learning {
template <class TensorType>
class ClientAlgorithm;
}  // namespace collective_learning
}  // namespace dmlf

namespace ml {

namespace dataloaders {
template <typename TensorType>
class DataLoader;
}  // namespace dataloaders

namespace ops {
enum class MetricType;
}  // namespace ops

namespace optimisers {
template <class T>
class Optimiser;
}  // namespace optimisers

namespace model {

template <typename TensorType>
class Model
{
public:
  using DataType           = typename TensorType::Type;
  using SizeType           = fetch::math::SizeType;
  using GraphType          = Graph<TensorType>;
  using DataLoaderType     = dataloaders::DataLoader<TensorType>;
  using ModelOptimiserType = optimisers::Optimiser<TensorType>;
  using GraphPtrType       = typename std::shared_ptr<GraphType>;
  using DataLoaderPtrType  = typename std::shared_ptr<DataLoaderType>;
  using OptimiserPtrType   = typename std::shared_ptr<ModelOptimiserType>;
  using DataVectorType     = std::vector<DataType>;

  explicit Model(ModelConfig<DataType> model_config = ModelConfig<DataType>())
    : model_config_(std::move(model_config))
  {}

  Model(Model const &other);

  virtual ~Model() = default;

  void Compile(OptimiserType optimiser_type, ops::LossType loss_type = ops::LossType::NONE,
               std::vector<ops::MetricType> const &metrics = std::vector<ops::MetricType>());

  /// training and testing ///
  void           Train();
  void           Train(SizeType n_rounds);
  void           Train(SizeType n_rounds, DataType &loss);
  void           Test(DataType &test_loss);
  void           Predict(TensorType &input, TensorType &output);
  DataVectorType Evaluate(dataloaders::DataLoaderMode dl_mode = dataloaders::DataLoaderMode::TEST,
                          SizeType                    batch_size = 0);

  template <typename... Params>
  void SetData(Params... params);

  void UpdateConfig(ModelConfig<DataType> &model_config);

  /// getters and setters ///
  void SetDataloader(std::shared_ptr<DataLoaderType> dataloader_ptr);

  std::shared_ptr<const DataLoaderType>     GetDataloader();
  std::shared_ptr<const ModelOptimiserType> GetOptimiser();

  std::string InputName();
  std::string LabelName();
  std::string OutputName();
  std::string ErrorName();

  bool DataLoaderIsSet();

  template <typename X, typename D>
  friend struct serializers::MapSerializer;
  friend class fetch::vm_modules::ml::model::ModelEstimator;

protected:
  ModelConfig<DataType> model_config_;
  GraphPtrType          graph_ptr_ = std::make_shared<GraphType>();
  DataLoaderPtrType     dataloader_ptr_;
  OptimiserPtrType      optimiser_ptr_;

  std::string              input_;
  std::string              label_;
  std::string              output_;
  std::string              error_;
  std::vector<std::string> metrics_;

  bool loss_set_      = false;
  bool optimiser_set_ = false;
  bool compiled_      = false;

  DataType loss_;

  virtual void PrintStats(SizeType epoch, DataType loss,
                          DataType test_loss = fetch::math::numeric_max<DataType>());

private:
  friend class dmlf::collective_learning::ClientAlgorithm<TensorType>;

  void TrainImplementation(DataType &loss, SizeType n_rounds = 1);
};

template <typename TensorType>
<<<<<<< HEAD
void Model<TensorType>::Compile(OptimiserType optimiser_type, ops::LossType loss_type,
                                std::vector<ops::MetricType> const &metrics)
{
  // add loss to graph
  if (!loss_set_)
  {
    switch (loss_type)
    {
    case (ops::LossType::CROSS_ENTROPY):
    {
      error_ = graph_ptr_->template AddNode<ops::CrossEntropyLoss<TensorType>>("Error",
                                                                               {output_, label_});
      break;
    }
    case (ops::LossType::MEAN_SQUARE_ERROR):
    {
      error_ = graph_ptr_->template AddNode<ops::MeanSquareErrorLoss<TensorType>>(
          "Error", {output_, label_});
      break;
    }
    case (ops::LossType::SOFTMAX_CROSS_ENTROPY):
    {
      error_ = graph_ptr_->template AddNode<ops::SoftmaxCrossEntropyLoss<TensorType>>(
          "Error", {output_, label_});
      break;
    }
    case (ops::LossType::NONE):
    {
      throw ml::exceptions::InvalidMode("Impossible to compile a Model without loss function set!");
    }
    default:
    {
      throw ml::exceptions::InvalidMode("unrecognised loss type in model compilation");
    }
    }
  }
  else
  {
    if (loss_type != ops::LossType::NONE)
    {
      throw ml::exceptions::InvalidMode(
          "attempted to set loss function on compile but loss function already previously set! "
          "maybe using wrong type of model?");
    }
  }

  // Add all the metric nodes to the graph and store the names in metrics_ for future reference
  for (auto const &met : metrics)
  {
    switch (met)
    {
    case (ops::MetricType::CATEGORICAL_ACCURACY):
    {
      metrics_.emplace_back(graph_ptr_->template AddNode<ops::CategoricalAccuracy<TensorType>>(
          "", {output_, label_}));
      break;
    }
    case ops::MetricType::CROSS_ENTROPY:
    {
      metrics_.emplace_back(
          graph_ptr_->template AddNode<ops::CrossEntropyLoss<TensorType>>("", {output_, label_}));
      break;
    }
    case ops::MetricType::MEAN_SQUARE_ERROR:
    {
      metrics_.emplace_back(graph_ptr_->template AddNode<ops::MeanSquareErrorLoss<TensorType>>(
          "", {output_, label_}));
      break;
    }
    case ops::MetricType::SOFTMAX_CROSS_ENTROPY:
    {
      metrics_.emplace_back(graph_ptr_->template AddNode<ops::SoftmaxCrossEntropyLoss<TensorType>>(
          "", {output_, label_}));
      break;
    }
    default:
    {
      throw ml::exceptions::InvalidMode("unrecognised metric type in model compilation");
    }
    }
  }

  // set the optimiser
  if (!optimiser_set_)
  {
    if (!(fetch::ml::optimisers::AddOptimiser<TensorType>(
            optimiser_type, optimiser_ptr_, graph_ptr_, std::vector<std::string>{input_}, label_,
            error_, model_config_.learning_rate_param)))
    {
      throw ml::exceptions::InvalidMode("Model initialised with unrecognised optimiser");
    }
    optimiser_set_ = true;
  }

  compiled_ = true;
}

/**
 * An interface to train that trains for one epoch
 * @tparam TensorType
 * @return
 */
template <typename TensorType>
void Model<TensorType>::Train()
{
  model_config_.subset_size = fetch::ml::optimisers::SIZE_NOT_SET;
  DataType _;
  Model<TensorType>::TrainImplementation(_);
}

/**
 * An interface to train that doesn't report loss
 * @tparam TensorType
 * @param n_rounds
 * @return
 */
template <typename TensorType>
void Model<TensorType>::Train(SizeType n_rounds)
{
  DataType _;
  Model<TensorType>::Train(n_rounds, _);
}

template <typename TensorType>
void Model<TensorType>::Train(SizeType n_rounds, DataType &loss)
{
  TrainImplementation(loss, n_rounds);
}

template <typename TensorType>
void Model<TensorType>::Test(DataType &test_loss)
{
  if (!compiled_)
  {
    throw ml::exceptions::InvalidMode("must compile model before testing");
  }
  if (!DataLoaderIsSet())
  {
    throw ml::exceptions::InvalidMode("must set data before testing");
  }

  dataloader_ptr_->SetMode(dataloaders::DataLoaderMode::TEST);

  SizeType test_set_size = dataloader_ptr_->Size();

  dataloader_ptr_->Reset();
  bool is_done_set;
  auto test_pair = dataloader_ptr_->PrepareBatch(test_set_size, is_done_set);

  this->graph_ptr_->SetInput(label_, test_pair.first);
  this->graph_ptr_->SetInput(input_, test_pair.second.at(0));
  test_loss = *(this->graph_ptr_->Evaluate(error_).begin());
}

template <typename TensorType>
void Model<TensorType>::Predict(TensorType &input, TensorType &output)
{
  if (!compiled_)
  {
    throw ml::exceptions::InvalidMode("must compile model before predicting");
  }

  this->graph_ptr_->SetInput(input_, input);
  output = this->graph_ptr_->Evaluate(output_);
}

template <typename TensorType>
typename Model<TensorType>::DataVectorType Model<TensorType>::Evaluate(
    dataloaders::DataLoaderMode dl_mode, SizeType batch_size)
{
  if (!compiled_)
  {
    throw ml::exceptions::InvalidMode("must compile model before evaluating");
  }
  if (!DataLoaderIsSet())
  {
    throw ml::exceptions::InvalidMode("must set data before evaluating");
  }

  dataloader_ptr_->SetMode(dl_mode);
  dataloader_ptr_->SetRandomMode(false);
  bool is_done_set;
  if (batch_size == 0)
  {
    batch_size = dataloader_ptr_->Size();
  }
  auto evaluate_pair = dataloader_ptr_->PrepareBatch(batch_size, is_done_set);

  this->graph_ptr_->SetInput(label_, evaluate_pair.first);
  this->graph_ptr_->SetInput(input_, evaluate_pair.second.at(0));

  DataVectorType ret;
  // call evaluate on the graph and store the loss in ret
  ret.emplace_back(*(this->graph_ptr_->Evaluate(error_).cbegin()));

  // push further metrics into ret - due to graph caching these subsequent evaluate calls are cheap
  for (auto const &met : metrics_)
  {
    ret.emplace_back(*(this->graph_ptr_->Evaluate(met).cbegin()));
  }
  return ret;
}

template <typename TensorType>
=======
>>>>>>> 6e63bcc9
template <typename... Params>
void Model<TensorType>::SetData(Params... params)
{
  dataloader_ptr_->AddData(params...);
}

}  // namespace model
}  // namespace ml
}  // namespace fetch<|MERGE_RESOLUTION|>--- conflicted
+++ resolved
@@ -144,213 +144,6 @@
 };
 
 template <typename TensorType>
-<<<<<<< HEAD
-void Model<TensorType>::Compile(OptimiserType optimiser_type, ops::LossType loss_type,
-                                std::vector<ops::MetricType> const &metrics)
-{
-  // add loss to graph
-  if (!loss_set_)
-  {
-    switch (loss_type)
-    {
-    case (ops::LossType::CROSS_ENTROPY):
-    {
-      error_ = graph_ptr_->template AddNode<ops::CrossEntropyLoss<TensorType>>("Error",
-                                                                               {output_, label_});
-      break;
-    }
-    case (ops::LossType::MEAN_SQUARE_ERROR):
-    {
-      error_ = graph_ptr_->template AddNode<ops::MeanSquareErrorLoss<TensorType>>(
-          "Error", {output_, label_});
-      break;
-    }
-    case (ops::LossType::SOFTMAX_CROSS_ENTROPY):
-    {
-      error_ = graph_ptr_->template AddNode<ops::SoftmaxCrossEntropyLoss<TensorType>>(
-          "Error", {output_, label_});
-      break;
-    }
-    case (ops::LossType::NONE):
-    {
-      throw ml::exceptions::InvalidMode("Impossible to compile a Model without loss function set!");
-    }
-    default:
-    {
-      throw ml::exceptions::InvalidMode("unrecognised loss type in model compilation");
-    }
-    }
-  }
-  else
-  {
-    if (loss_type != ops::LossType::NONE)
-    {
-      throw ml::exceptions::InvalidMode(
-          "attempted to set loss function on compile but loss function already previously set! "
-          "maybe using wrong type of model?");
-    }
-  }
-
-  // Add all the metric nodes to the graph and store the names in metrics_ for future reference
-  for (auto const &met : metrics)
-  {
-    switch (met)
-    {
-    case (ops::MetricType::CATEGORICAL_ACCURACY):
-    {
-      metrics_.emplace_back(graph_ptr_->template AddNode<ops::CategoricalAccuracy<TensorType>>(
-          "", {output_, label_}));
-      break;
-    }
-    case ops::MetricType::CROSS_ENTROPY:
-    {
-      metrics_.emplace_back(
-          graph_ptr_->template AddNode<ops::CrossEntropyLoss<TensorType>>("", {output_, label_}));
-      break;
-    }
-    case ops::MetricType::MEAN_SQUARE_ERROR:
-    {
-      metrics_.emplace_back(graph_ptr_->template AddNode<ops::MeanSquareErrorLoss<TensorType>>(
-          "", {output_, label_}));
-      break;
-    }
-    case ops::MetricType::SOFTMAX_CROSS_ENTROPY:
-    {
-      metrics_.emplace_back(graph_ptr_->template AddNode<ops::SoftmaxCrossEntropyLoss<TensorType>>(
-          "", {output_, label_}));
-      break;
-    }
-    default:
-    {
-      throw ml::exceptions::InvalidMode("unrecognised metric type in model compilation");
-    }
-    }
-  }
-
-  // set the optimiser
-  if (!optimiser_set_)
-  {
-    if (!(fetch::ml::optimisers::AddOptimiser<TensorType>(
-            optimiser_type, optimiser_ptr_, graph_ptr_, std::vector<std::string>{input_}, label_,
-            error_, model_config_.learning_rate_param)))
-    {
-      throw ml::exceptions::InvalidMode("Model initialised with unrecognised optimiser");
-    }
-    optimiser_set_ = true;
-  }
-
-  compiled_ = true;
-}
-
-/**
- * An interface to train that trains for one epoch
- * @tparam TensorType
- * @return
- */
-template <typename TensorType>
-void Model<TensorType>::Train()
-{
-  model_config_.subset_size = fetch::ml::optimisers::SIZE_NOT_SET;
-  DataType _;
-  Model<TensorType>::TrainImplementation(_);
-}
-
-/**
- * An interface to train that doesn't report loss
- * @tparam TensorType
- * @param n_rounds
- * @return
- */
-template <typename TensorType>
-void Model<TensorType>::Train(SizeType n_rounds)
-{
-  DataType _;
-  Model<TensorType>::Train(n_rounds, _);
-}
-
-template <typename TensorType>
-void Model<TensorType>::Train(SizeType n_rounds, DataType &loss)
-{
-  TrainImplementation(loss, n_rounds);
-}
-
-template <typename TensorType>
-void Model<TensorType>::Test(DataType &test_loss)
-{
-  if (!compiled_)
-  {
-    throw ml::exceptions::InvalidMode("must compile model before testing");
-  }
-  if (!DataLoaderIsSet())
-  {
-    throw ml::exceptions::InvalidMode("must set data before testing");
-  }
-
-  dataloader_ptr_->SetMode(dataloaders::DataLoaderMode::TEST);
-
-  SizeType test_set_size = dataloader_ptr_->Size();
-
-  dataloader_ptr_->Reset();
-  bool is_done_set;
-  auto test_pair = dataloader_ptr_->PrepareBatch(test_set_size, is_done_set);
-
-  this->graph_ptr_->SetInput(label_, test_pair.first);
-  this->graph_ptr_->SetInput(input_, test_pair.second.at(0));
-  test_loss = *(this->graph_ptr_->Evaluate(error_).begin());
-}
-
-template <typename TensorType>
-void Model<TensorType>::Predict(TensorType &input, TensorType &output)
-{
-  if (!compiled_)
-  {
-    throw ml::exceptions::InvalidMode("must compile model before predicting");
-  }
-
-  this->graph_ptr_->SetInput(input_, input);
-  output = this->graph_ptr_->Evaluate(output_);
-}
-
-template <typename TensorType>
-typename Model<TensorType>::DataVectorType Model<TensorType>::Evaluate(
-    dataloaders::DataLoaderMode dl_mode, SizeType batch_size)
-{
-  if (!compiled_)
-  {
-    throw ml::exceptions::InvalidMode("must compile model before evaluating");
-  }
-  if (!DataLoaderIsSet())
-  {
-    throw ml::exceptions::InvalidMode("must set data before evaluating");
-  }
-
-  dataloader_ptr_->SetMode(dl_mode);
-  dataloader_ptr_->SetRandomMode(false);
-  bool is_done_set;
-  if (batch_size == 0)
-  {
-    batch_size = dataloader_ptr_->Size();
-  }
-  auto evaluate_pair = dataloader_ptr_->PrepareBatch(batch_size, is_done_set);
-
-  this->graph_ptr_->SetInput(label_, evaluate_pair.first);
-  this->graph_ptr_->SetInput(input_, evaluate_pair.second.at(0));
-
-  DataVectorType ret;
-  // call evaluate on the graph and store the loss in ret
-  ret.emplace_back(*(this->graph_ptr_->Evaluate(error_).cbegin()));
-
-  // push further metrics into ret - due to graph caching these subsequent evaluate calls are cheap
-  for (auto const &met : metrics_)
-  {
-    ret.emplace_back(*(this->graph_ptr_->Evaluate(met).cbegin()));
-  }
-  return ret;
-}
-
-template <typename TensorType>
-=======
->>>>>>> 6e63bcc9
 template <typename... Params>
 void Model<TensorType>::SetData(Params... params)
 {
