//------------------------------------------------------------------------------
//
//   Copyright 2018-2020 Fetch.AI Limited
//
//   Licensed under the Apache License, Version 2.0 (the "License");
//   you may not use this file except in compliance with the License.
//   You may obtain a copy of the License at
//
//       http://www.apache.org/licenses/LICENSE-2.0
//
//   Unless required by applicable law or agreed to in writing, software
//   distributed under the License is distributed on an "AS IS" BASIS,
//   WITHOUT WARRANTIES OR CONDITIONS OF ANY KIND, either express or implied.
//   See the License for the specific language governing permissions and
//   limitations under the License.
//
//------------------------------------------------------------------------------

#include "vm_modules/ml/model/model.hpp"

#include "core/serializers/counter.hpp"
#include "ml/layers/fully_connected.hpp"
#include "ml/model/dnn_classifier.hpp"
#include "ml/model/dnn_regressor.hpp"
#include "ml/model/sequential.hpp"
#include "ml/ops/loss_functions/mean_square_error_loss.hpp"
#include "ml/ops/loss_functions/types.hpp"
#include "vm/module.hpp"
#include "vm_modules/ml/model/model_estimator.hpp"
#include "vm_modules/use_estimator.hpp"

using namespace fetch::vm;

namespace fetch {
namespace vm_modules {
namespace ml {
namespace model {

using fetch::math::SizeType;
using fetch::ml::ops::LossType;
using fetch::ml::ops::MetricType;
using fetch::ml::OptimiserType;
using fetch::ml::details::ActivationType;
using VMPtrString = Ptr<String>;

std::map<std::string, SupportedLayerType> const VMModel::layer_types_{
    {"dense", SupportedLayerType::DENSE},     {"conv1d", SupportedLayerType::CONV1D},
    {"conv2d", SupportedLayerType::CONV2D},   {"flatten", SupportedLayerType::FLATTEN},
    {"dropout", SupportedLayerType::DROPOUT}, {"activation", SupportedLayerType::ACTIVATION},
<<<<<<< HEAD
    {"input", SupportedLayerType::INPUT},
};
=======
    {"reshape", SupportedLayerType::RESHAPE}};
>>>>>>> 303392e7

std::map<std::string, ActivationType> const VMModel::activations_{
    {"nothing", ActivationType::NOTHING},
    {"leaky_relu", ActivationType::LEAKY_RELU},
    {"log_sigmoid", ActivationType::LOG_SIGMOID},
    {"log_softmax", ActivationType::LOG_SOFTMAX},
    {"relu", ActivationType::RELU},
    {"sigmoid", ActivationType::SIGMOID},
    {"softmax", ActivationType::SOFTMAX},
    {"gelu", ActivationType::GELU},
};

std::map<std::string, LossType> const VMModel::losses_{
    {"mse", LossType::MEAN_SQUARE_ERROR},
    {"cel", LossType::CROSS_ENTROPY},
    {"scel", LossType::SOFTMAX_CROSS_ENTROPY},
};

std::map<std::string, OptimiserType> const VMModel::optimisers_{
    {"adagrad", OptimiserType::ADAGRAD},   {"adam", OptimiserType::ADAM},
    {"momentum", OptimiserType::MOMENTUM}, {"rmsprop", OptimiserType::RMSPROP},
    {"sgd", OptimiserType::SGD},
};

std::map<std::string, uint8_t> const VMModel::model_categories_{
    {"none", static_cast<uint8_t>(ModelCategory::NONE)},
    {"sequential", static_cast<uint8_t>(ModelCategory::SEQUENTIAL)},
    {"regressor", static_cast<uint8_t>(ModelCategory::REGRESSOR)},
    {"classifier", static_cast<uint8_t>(ModelCategory::CLASSIFIER)},
};

std::map<std::string, MetricType> const VMModel::metrics_{
    {"categorical accuracy", MetricType::CATEGORICAL_ACCURACY},
    {"cel", MetricType::CROSS_ENTROPY},
    {"mse", MetricType ::MEAN_SQUARE_ERROR},
    {"scel", MetricType ::SOFTMAX_CROSS_ENTROPY},
};

static constexpr char const *IMPOSSIBLE_ADD_MESSAGE = "Impossible to add layer : ";
static constexpr char const *LAYER_TYPE_MESSAGE     = "layer type";

VMModel::VMModel(VM *vm, TypeId type_id)
  : Object(vm, type_id)
  , estimator_{*this}
{
  Init("none");
}

VMModel::VMModel(VM *vm, TypeId type_id, fetch::vm::Ptr<fetch::vm::String> const &model_category)
  : Object(vm, type_id)
  , estimator_{*this}
{
  Init(model_category->string());
}

VMModel::VMModel(VM *vm, TypeId type_id, std::string const &model_category)
  : Object(vm, type_id)
  , estimator_{*this}
{
  Init(model_category);
}

void VMModel::Init(std::string const &model_category)
{
  uint8_t const parsed_category_num =
      ParseName(model_category, model_categories_, "model category");

  // As far as ParseName succeeded, parsed_category_num is guaranteed to be a valid
  // model category number.
  model_category_ = ModelCategory(parsed_category_num);
  model_config_   = std::make_shared<ModelConfigType>();

  if (model_category_ == ModelCategory::SEQUENTIAL)
  {
    model_ = std::make_shared<fetch::ml::model::Sequential<TensorType>>(*model_config_);
  }
  compiled_ = false;
}

Ptr<VMModel> VMModel::Constructor(VM *vm, TypeId type_id,
                                  fetch::vm::Ptr<fetch::vm::String> const &model_category)
{
  return Ptr<VMModel>{new VMModel(vm, type_id, model_category)};
}
/**
 * @brief VMModel::CompileSequential
 * @param loss a valid loss function ["mse", ...]
 * @param optimiser a valid optimiser name ["adam", "sgd" ...]
 */
void VMModel::CompileSequential(Ptr<String> const &loss, Ptr<String> const &optimiser)
{
  std::vector<MetricType> mets;
  CompileSequentialImplementation(loss, optimiser, mets);
}

/**
 * @brief VMModel::CompileSequentialWithMetrics
 * @param loss a valid loss function ["mse", ...]
 * @param optimiser a valid optimiser name ["adam", "sgd" ...]
 * @param metrics an array of valid metric names ["categorical accuracy", "mse" ...]
 */
void VMModel::CompileSequentialWithMetrics(Ptr<String> const &loss, Ptr<String> const &optimiser,
                                           Ptr<vm::Array<Ptr<String>>> const &metrics)
{
  // Make vector<MetricType> from vm::Array
  std::size_t const       n_metrics = metrics->elements.size();
  std::vector<MetricType> mets;
  mets.reserve(n_metrics);

  for (std::size_t i = 0; i < n_metrics; ++i)
  {
    Ptr<String> ptr_string = metrics->elements.at(i);
    MetricType  mt         = ParseName(ptr_string->string(), metrics_, "metric");
    mets.emplace_back(mt);
  }
  CompileSequentialImplementation(loss, optimiser, mets);
}

void VMModel::CompileSequentialImplementation(Ptr<String> const &loss, Ptr<String> const &optimiser,
                                              std::vector<MetricType> const &metrics)
{
  try
  {
    LossType const      loss_type      = ParseName(loss->string(), losses_, "loss function");
    OptimiserType const optimiser_type = ParseName(optimiser->string(), optimisers_, "optimiser");
    SequentialModelPtr  me             = GetMeAsSequentialIfPossible();
    if (me->LayerCount() == 0)
    {
      vm_->RuntimeError("Can not compile an empty sequential model, please add layers first.");
      return;
    }
    PrepareDataloader();
    compiled_ = false;
    me->Compile(optimiser_type, loss_type, metrics);
  }
  catch (std::exception const &e)
  {
    vm_->RuntimeError("Compilation of a sequential model failed : " + std::string(e.what()));
    return;
  }
  compiled_ = true;
}

/**
 * @brief VMModel::CompileSimple
 * @param optimiser a valid optimiser name ["adam", "sgd" ...]
 * @param layer_shapes a list of layer shapes, min 2: Input and Output shape correspondingly.
 */
void VMModel::CompileSimple(fetch::vm::Ptr<fetch::vm::String> const &        optimiser,
                            fetch::vm::Ptr<vm::Array<math::SizeType>> const &layer_shapes)
{
  std::size_t const total_layer_shapes = layer_shapes->elements.size();
  if (total_layer_shapes < min_total_layer_shapes)
  {
    vm_->RuntimeError("Regressor/classifier model compilation requires providing at least " +
                      std::to_string(min_total_layer_shapes) + " layer shapes (input, output)!");
    return;
  }

  std::vector<math::SizeType> shapes;
  shapes.reserve(total_layer_shapes);
  for (std::size_t i = 0; i < total_layer_shapes; ++i)
  {
    shapes.emplace_back(layer_shapes->elements.at(i));
  }

  switch (model_category_)
  {
  case (ModelCategory::REGRESSOR):
    model_ = std::make_shared<fetch::ml::model::DNNRegressor<TensorType>>(*model_config_, shapes);
    break;

  case (ModelCategory::CLASSIFIER):
    model_ = std::make_shared<fetch::ml::model::DNNClassifier<TensorType>>(*model_config_, shapes);
    break;

  default:
    vm_->RuntimeError(
        "Only regressor/classifier model types accept layer shapes list as a compilation "
        "parameter!");
    return;
  }

  // For regressor and classifier we can't prepare the dataloder until model_ is ready.
  PrepareDataloader();

  compiled_ = false;
  try
  {
    OptimiserType const optimiser_type = ParseName(optimiser->string(), optimisers_, "optimiser");
    if (optimiser_type != OptimiserType::ADAM)
    {
      vm_->RuntimeError(
          R"(Wrong optimiser, a regressor/classifier model can use only "adam", while given : )" +
          optimiser->string());
      return;
    }
    model_->Compile(optimiser_type);
  }
  catch (std::exception const &e)
  {
    vm_->RuntimeError("Compilation of a regressor/classifier model failed : " +
                      std::string(e.what()));
    return;
  }
  compiled_ = true;
}

void VMModel::Fit(vm::Ptr<VMTensor> const &data, vm::Ptr<VMTensor> const &labels,
                  fetch::math::SizeType const &batch_size)
{
  // prepare dataloader
  auto data_loader = std::make_unique<TensorDataloader>();
  data_loader->SetRandomMode(true);
  data_loader->AddData({data->GetTensor()}, labels->GetTensor());
  model_->SetDataloader(std::move(data_loader));

  // set batch size
  model_config_->batch_size = batch_size;
  model_->UpdateConfig(*model_config_);

  // train for one epoch
  model_->Train();
}

vm::Ptr<Array<math::DataType>> VMModel::Evaluate()
{
  auto     ml_scores = model_->Evaluate(fetch::ml::dataloaders::DataLoaderMode::TRAIN);
  SizeType n_scores  = ml_scores.size();

  vm::Ptr<Array<math::DataType>> scores = this->vm_->CreateNewObject<Array<math::DataType>>(
      this->vm_->GetTypeId<math::DataType>(), static_cast<int32_t>(n_scores));

  for (SizeType i{0}; i < n_scores; i++)
  {
    scores->elements.at(i) = ml_scores.at(i);
  }

  return scores;
}

vm::Ptr<VMModel::VMTensor> VMModel::Predict(vm::Ptr<VMTensor> const &data)
{
  vm::Ptr<VMTensor> prediction = this->vm_->CreateNewObject<VMTensor>(data->shape());
  model_->Predict(data->GetTensor(), prediction->GetTensor());
  return prediction;
}

void VMModel::Bind(Module &module, bool const experimental_enabled)
{
  // model construction always requires initialising some strings, ptrs etc. but is very cheap
  static const ChargeAmount FIXED_CONSTRUCTION_CHARGE{100};

  module.CreateClassType<VMModel>("Model")
      .CreateConstructor(&VMModel::Constructor, FIXED_CONSTRUCTION_CHARGE)
      .CreateSerializeDefaultConstructor([](VM *vm, TypeId type_id) -> Ptr<VMModel> {
        return Ptr<VMModel>{new VMModel(vm, type_id)};
      })
      .CreateMemberFunction("add", &VMModel::LayerAddDense,
                            UseEstimator(&ModelEstimator::LayerAddDense))
      .CreateMemberFunction("add", &VMModel::LayerAddDenseActivation,
                            UseEstimator(&ModelEstimator::LayerAddDenseActivation))
      .CreateMemberFunction("compile", &VMModel::CompileSequential,
                            UseEstimator(&ModelEstimator::CompileSequential))
      .CreateMemberFunction("compile", &VMModel::CompileSequentialWithMetrics,
                            UseEstimator(&ModelEstimator::CompileSequentialWithMetrics))
      .CreateMemberFunction("fit", &VMModel::Fit, UseEstimator(&ModelEstimator::Fit))
      .CreateMemberFunction("evaluate", &VMModel::Evaluate, UseEstimator(&ModelEstimator::Evaluate))
      .CreateMemberFunction("predict", &VMModel::Predict, UseEstimator(&ModelEstimator::Predict))
      .CreateMemberFunction("serializeToString", &VMModel::SerializeToString,
                            UseEstimator(&ModelEstimator::SerializeToString))
      .CreateMemberFunction("deserializeFromString", &VMModel::DeserializeFromString,
                            UseEstimator(&ModelEstimator::DeserializeFromString));

  // experimental features are bound only if the VMFactory given the flag to do so
  if (experimental_enabled)
  {
    module.GetClassInterface<VMModel>()
        .CreateMemberFunction("add", &VMModel::LayerAddConv,
                              UseEstimator(&ModelEstimator::LayerAddConv))
        .CreateMemberFunction("add", &VMModel::LayerAddConvActivation,
                              UseEstimator(&ModelEstimator::LayerAddConvActivation))
        .CreateMemberFunction("add", &VMModel::LayerAddFlatten,
                              UseEstimator(&ModelEstimator::LayerAddFlatten))
        .CreateMemberFunction("add", &VMModel::LayerAddDropout,
                              UseEstimator(&ModelEstimator::LayerAddDropout))
        .CreateMemberFunction("add", &VMModel::LayerAddActivation,
                              UseEstimator(&ModelEstimator::LayerAddActivation))
        .CreateMemberFunction("add", &VMModel::LayerAddReshape,
                              UseEstimator(&ModelEstimator::LayerAddReshape))
        .CreateMemberFunction("compile", &VMModel::CompileSimple,
                              UseEstimator(&ModelEstimator::CompileSimple))
        .CreateMemberFunction("addExperimental", &VMModel::LayerAddDenseActivationExperimental,
                              UseEstimator(&ModelEstimator::LayerAddDenseActivationExperimental))
        .CreateMemberFunction("addExperimental", &VMModel::LayerAddInput,
                              UseEstimator(&ModelEstimator::LayerAddInput));
  }
}

void VMModel::SetModel(const VMModel::ModelPtrType &instance)
{
  model_ = instance;
}

bool VMModel::SerializeTo(serializers::MsgPackSerializer &buffer)
{
  bool success = false;

  // can't serialise uncompiled model
  if (!compiled_)
  {
    vm_->RuntimeError("cannot set state with uncompiled model");
  }
  // can't serialise without a model
  else if (!model_)
  {
    vm_->RuntimeError("cannot set state with model undefined");
  }

  // can't serialise without dataloader ready
  else if (!model_->GetDataloader())
  {
    vm_->RuntimeError("cannot set state with dataloader not set");
  }

  // can't serialise without optimiser ready
  else if (!model_->GetOptimiser())
  {
    vm_->RuntimeError("cannot set state with optimiser not set");
  }

  // should be fine to serialise
  else
  {
    serializers::SizeCounter counter{};

    counter << static_cast<uint8_t>(model_category_);
    counter << *model_config_;
    counter << compiled_;
    counter << *model_;

    buffer.Reserve(counter.size());

    buffer << static_cast<uint8_t>(model_category_);
    buffer << *model_config_;
    buffer << compiled_;
    buffer << *model_;

    estimator_.SerializeTo(buffer);
    success = true;
  }

  return success;
}

bool VMModel::DeserializeFrom(serializers::MsgPackSerializer &buffer)
{
  // deserialise the model category
  uint8_t model_category_int;
  buffer >> model_category_int;

  std::string model_category_name{};
  for (std::pair<std::string, uint8_t> found_category : model_categories_)
  {
    if (found_category.second == model_category_int)
    {
      model_category_name = found_category.first;
    }
  }

  if (model_category_name.empty())
  {
    vm_->RuntimeError("Cannot parse a valid model category from given number : " +
                      std::to_string(model_category_int));
    return false;
  }

  auto const model_category = static_cast<ModelCategory>(model_category_int);

  // deserialise the model config
  ModelConfigType model_config;
  buffer >> model_config;
  model_config_ = std::make_shared<ModelConfigType>(model_config);

  // deserialise the compiled status
  bool compiled = false;
  buffer >> compiled;

  // deserialise the model
  auto model_ptr = std::make_shared<fetch::ml::model::Model<TensorType>>();
  buffer >> (*model_ptr);

  // deserialise the estimator
  estimator_.DeserializeFrom(buffer);

  // assign deserialised model category
  VMModel vm_model(this->vm_, this->type_id_, model_category_name);
  vm_model.model_category_ = model_category;

  // assign deserialised model config
  vm_model.model_config_ = model_config_;

  // assign deserialised model
  vm_model.SetModel(model_ptr);

  // assign compiled status
  vm_model.compiled_ = compiled;

  // assign estimator
  vm_model.estimator_ = estimator_;

  // point this object pointer at the deserialised model
  *this = vm_model;

  return true;
}

fetch::vm::Ptr<fetch::vm::String> VMModel::SerializeToString()
{
  serializers::MsgPackSerializer b;
  SerializeTo(b);
  auto byte_array_data = b.data().ToBase64();
  return Ptr<String>{new fetch::vm::String(vm_, static_cast<std::string>(byte_array_data))};
}

fetch::vm::Ptr<VMModel> VMModel::DeserializeFromString(
    fetch::vm::Ptr<fetch::vm::String> const &model_string)
{
  byte_array::ConstByteArray b(model_string->string());
  b = byte_array::FromBase64(b);
  MsgPackSerializer buffer(b);
  DeserializeFrom(buffer);

  auto vm_model = fetch::vm::Ptr<VMModel>(new VMModel(vm_, type_id_));
  vm_model->SetModel(model_);

  return vm_model;
}

VMModel::ModelEstimator &VMModel::Estimator()
{
  return estimator_;
}

void VMModel::AssertLayerTypeMatches(SupportedLayerType                layer,
                                     std::vector<SupportedLayerType> &&valids) const
{
  static const std::map<SupportedLayerType, std::string> LAYER_NAMES_{
      {SupportedLayerType::DENSE, "dense"},     {SupportedLayerType::CONV1D, "conv1d"},
      {SupportedLayerType::CONV2D, "conv2d"},   {SupportedLayerType::FLATTEN, "flatten"},
      {SupportedLayerType::DROPOUT, "dropout"}, {SupportedLayerType::ACTIVATION, "activation"},
      {SupportedLayerType::INPUT, "input"},
  };
  if (std::find(valids.begin(), valids.end(), layer) == valids.end())
  {
    throw std::runtime_error("Invalid params specified for \"" + LAYER_NAMES_.at(layer) +
                             "\" layer.");
  }
}

VMModel::SequentialModelPtr VMModel::GetMeAsSequentialIfPossible()
{
  if (model_category_ != ModelCategory::SEQUENTIAL)
  {
    throw std::runtime_error("Layer adding is allowed only for sequential models!");
  }
  return std::dynamic_pointer_cast<fetch::ml::model::Sequential<TensorType>>(model_);
}

void VMModel::LayerAddDense(fetch::vm::Ptr<fetch::vm::String> const &layer,
                            math::SizeType const &inputs, math::SizeType const &hidden_nodes)
{
  LayerAddDenseActivationImplementation(layer, inputs, hidden_nodes, ActivationType::NOTHING);
}

void VMModel::LayerAddDenseActivation(fetch::vm::Ptr<fetch::vm::String> const &layer,
                                      math::SizeType const &                   inputs,
                                      math::SizeType const &                   hidden_nodes,
                                      fetch::vm::Ptr<fetch::vm::String> const &activation)
{
  try
  {
    fetch::ml::details::ActivationType activation_type =
        ParseName(activation->string(), activations_, "activation function");

    if (activation_type == fetch::ml::details::ActivationType::RELU)
    {
      LayerAddDenseActivationImplementation(layer, inputs, hidden_nodes, activation_type);
    }
    else
    {
      vm_->RuntimeError("cannot add activation type : " + activation->string());
    }
  }
  catch (std::exception const &e)
  {
    vm_->RuntimeError(std::string(e.what()));
  }
}

void VMModel::LayerAddDenseActivationExperimental(
    fetch::vm::Ptr<fetch::vm::String> const &layer, math::SizeType const &inputs,
    math::SizeType const &hidden_nodes, fetch::vm::Ptr<fetch::vm::String> const &activation)
{
  try
  {
    fetch::ml::details::ActivationType activation_type =
        ParseName(activation->string(), activations_, "activation function");
    LayerAddDenseActivationImplementation(layer, inputs, hidden_nodes, activation_type);
  }
  catch (std::exception const &e)
  {
    vm_->RuntimeError(std::string(e.what()));
  }
}

void VMModel::LayerAddDenseActivationImplementation(fetch::vm::Ptr<fetch::vm::String> const &layer,
                                                    math::SizeType const &                   inputs,
                                                    math::SizeType const &             hidden_nodes,
                                                    fetch::ml::details::ActivationType activation)
{
  try
  {
    SupportedLayerType const layer_type =
        ParseName(layer->string(), layer_types_, LAYER_TYPE_MESSAGE);
    AssertLayerTypeMatches(layer_type, {SupportedLayerType::DENSE});
    SequentialModelPtr me = GetMeAsSequentialIfPossible();
    me->Add<fetch::ml::layers::FullyConnected<TensorType>>(inputs, hidden_nodes, activation);
    compiled_ = false;
  }
  catch (std::exception const &e)
  {
    vm_->RuntimeError(IMPOSSIBLE_ADD_MESSAGE + std::string(e.what()));
    return;
  }
}

void VMModel::LayerAddConv(fetch::vm::Ptr<fetch::vm::String> const &layer,
                           math::SizeType const &                   output_channels,
                           math::SizeType const &input_channels, math::SizeType const &kernel_size,
                           math::SizeType const &stride_size)
{
  LayerAddConvActivationImplementation(layer, output_channels, input_channels, kernel_size,
                                       stride_size, ActivationType::NOTHING);
}

void VMModel::LayerAddConvActivation(fetch::vm::Ptr<fetch::vm::String> const &layer,
                                     math::SizeType const &                   output_channels,
                                     math::SizeType const &                   input_channels,
                                     math::SizeType const &                   kernel_size,
                                     math::SizeType const &                   stride_size,
                                     fetch::vm::Ptr<fetch::vm::String> const &activation)
{
  try
  {
    LayerAddConvActivationImplementation(
        layer, output_channels, input_channels, kernel_size, stride_size,
        ParseName(activation->string(), activations_, "activation function"));
  }
  catch (std::exception const &e)
  {
    vm_->RuntimeError(std::string(e.what()));
  }
}

void VMModel::LayerAddConvActivationImplementation(fetch::vm::Ptr<fetch::vm::String> const &layer,
                                                   math::SizeType const &output_channels,
                                                   math::SizeType const &input_channels,
                                                   math::SizeType const &kernel_size,
                                                   math::SizeType const &stride_size,
                                                   fetch::ml::details::ActivationType activation)
{
  try
  {
    SupportedLayerType const layer_type =
        ParseName(layer->string(), layer_types_, LAYER_TYPE_MESSAGE);
    AssertLayerTypeMatches(layer_type, {SupportedLayerType::CONV1D, SupportedLayerType::CONV2D});
    SequentialModelPtr me = GetMeAsSequentialIfPossible();
    if (layer_type == SupportedLayerType::CONV1D)
    {
      me->Add<fetch::ml::layers::Convolution1D<TensorType>>(output_channels, input_channels,
                                                            kernel_size, stride_size, activation);
    }
    else if (layer_type == SupportedLayerType::CONV2D)
    {
      me->Add<fetch::ml::layers::Convolution2D<TensorType>>(output_channels, input_channels,
                                                            kernel_size, stride_size, activation);
    }
    compiled_ = false;
  }
  catch (std::exception const &e)
  {
    vm_->RuntimeError(IMPOSSIBLE_ADD_MESSAGE + std::string(e.what()));
    return;
  }
}

void VMModel::LayerAddFlatten(const fetch::vm::Ptr<String> &layer)
{
  try
  {
    SupportedLayerType const layer_type =
        ParseName(layer->string(), layer_types_, LAYER_TYPE_MESSAGE);
    AssertLayerTypeMatches(layer_type, {SupportedLayerType::FLATTEN});
    SequentialModelPtr me = GetMeAsSequentialIfPossible();
    me->Add<fetch::ml::ops::Flatten<TensorType>>();
    compiled_ = false;
  }
  catch (std::exception const &e)
  {
    vm_->RuntimeError(IMPOSSIBLE_ADD_MESSAGE + std::string(e.what()));
    return;
  }
}

void VMModel::LayerAddDropout(const fetch::vm::Ptr<String> &layer,
                              const math::DataType &        probability)
{
  try
  {
    SupportedLayerType const layer_type =
        ParseName(layer->string(), layer_types_, LAYER_TYPE_MESSAGE);
    AssertLayerTypeMatches(layer_type, {SupportedLayerType::DROPOUT});
    SequentialModelPtr me = GetMeAsSequentialIfPossible();

    // ops::Dropout takes a keep-probability, while Keras-style argument is a drop-probability,
    // so it is reversed here.
    if (probability < DataType{0} || probability > DataType{1})
    {
      std::stringstream ss;
      ss << IMPOSSIBLE_ADD_MESSAGE << "dropout probability " << probability
         << " is out of allowed range [0..1]";
      vm_->RuntimeError(ss.str());
      return;
    }
    DataType const keep_probability = DataType{1} - probability;

    me->Add<fetch::ml::ops::Dropout<TensorType>>(keep_probability);
    compiled_ = false;
  }
  catch (std::exception const &e)
  {
    vm_->RuntimeError(IMPOSSIBLE_ADD_MESSAGE + std::string(e.what()));
    return;
  }
}

void VMModel::LayerAddActivation(const fetch::vm::Ptr<String> &layer,
                                 const fetch::vm::Ptr<String> &activation_name)
{
  try
  {
    SupportedLayerType const layer_type =
        ParseName(layer->string(), layer_types_, LAYER_TYPE_MESSAGE);
    AssertLayerTypeMatches(layer_type, {SupportedLayerType::ACTIVATION});
    SequentialModelPtr me = GetMeAsSequentialIfPossible();

    ActivationType activation = ParseName(activation_name->string(), activations_, "activation");

    switch (activation)
    {
    case ActivationType::RELU:
      me->Add<fetch::ml::ops::Relu<TensorType>>();
      break;
    case ActivationType::GELU:
      me->Add<fetch::ml::ops::Gelu<TensorType>>();
      break;
    case ActivationType::SIGMOID:
      me->Add<fetch::ml::ops::Sigmoid<TensorType>>();
      break;
    case ActivationType::SOFTMAX:
      me->Add<fetch::ml::ops::Softmax<TensorType>>();
      break;
    case ActivationType::LEAKY_RELU:
      me->Add<fetch::ml::ops::LeakyRelu<TensorType>>();
      break;
    case ActivationType::LOG_SIGMOID:
      me->Add<fetch::ml::ops::LogSigmoid<TensorType>>();
      break;
    case ActivationType::LOG_SOFTMAX:
      me->Add<fetch::ml::ops::LogSoftmax<TensorType>>();
      break;
    default:
      vm_->RuntimeError("Can not add Activation layer with activation type " +
                        activation_name->string());
      return;
    }
  }
  catch (std::exception const &e)
  {
    vm_->RuntimeError(IMPOSSIBLE_ADD_MESSAGE + std::string(e.what()));
    return;
  }
}

void VMModel::LayerAddReshape(const fetch::vm::Ptr<String> &                                layer,
                              const fetch::vm::Ptr<fetch::vm::Array<TensorType::SizeType>> &shape)
{
  try
  {
    SupportedLayerType const layer_type =
        ParseName(layer->string(), layer_types_, LAYER_TYPE_MESSAGE);
    AssertLayerTypeMatches(layer_type, {SupportedLayerType::RESHAPE});
    SequentialModelPtr me = GetMeAsSequentialIfPossible();
    me->Add<fetch::ml::ops::Reshape<TensorType>>(shape->elements);
    compiled_ = false;
  }
  catch (std::exception const &e)
  {
    vm_->RuntimeError(IMPOSSIBLE_ADD_MESSAGE + std::string(e.what()));
    return;
  }
}

/**
 * @brief VMModel::LayerAddInput experimental InputLayer is a wrapper around ml Placeholder with a
 * fixed shape.
 * @param layer - "input" expected
 * @param shape - input shape, min 2 dimensions, the trailing is batch size.
 */
void VMModel::LayerAddInput(const fetch::vm::Ptr<String> &                   layer,
                            const fetch::vm::Ptr<vm::Array<math::SizeType>> &shape)
{
  if (shape->elements.size() < 2)
  {
    vm_->RuntimeError(
        "Invalid Input layer shape provided: at least 2 dimension needed; the trailing is batch "
        "size.");
    return;
  }
  for (auto const &element : shape->elements)
  {
    if (element == 0)
    {
      vm_->RuntimeError("Invalid Input layer shape provided: dimension with zero size found.");
      return;
    }
  }

  try
  {
    SupportedLayerType const layer_type =
        ParseName(layer->string(), layer_types_, LAYER_TYPE_MESSAGE);
    AssertLayerTypeMatches(layer_type, {SupportedLayerType::INPUT});
    SequentialModelPtr me = GetMeAsSequentialIfPossible();
    if (me->LayerCount() != 0)
    {
      vm_->RuntimeError(
          "Can not add an Input layer to non-empty Model! Input layer must be first.");
      return;
    }
    me->SetExpectedInputShape(shape->elements);
    compiled_ = false;
  }
  catch (std::exception const &e)
  {
    vm_->RuntimeError(IMPOSSIBLE_ADD_MESSAGE + std::string(e.what()));
    return;
  }
}

/**
 * for regressor and classifier we can't prepare the dataloder until after compile has begun
 * because model_ isn't ready until then.
 */
void VMModel::PrepareDataloader()
{
  // set up the dataloader
  auto data_loader = std::make_unique<TensorDataloader>();
  data_loader->SetRandomMode(true);
  model_->SetDataloader(std::move(data_loader));
}
}  // namespace model
}  // namespace ml
}  // namespace vm_modules
}  // namespace fetch<|MERGE_RESOLUTION|>--- conflicted
+++ resolved
@@ -47,12 +47,7 @@
     {"dense", SupportedLayerType::DENSE},     {"conv1d", SupportedLayerType::CONV1D},
     {"conv2d", SupportedLayerType::CONV2D},   {"flatten", SupportedLayerType::FLATTEN},
     {"dropout", SupportedLayerType::DROPOUT}, {"activation", SupportedLayerType::ACTIVATION},
-<<<<<<< HEAD
-    {"input", SupportedLayerType::INPUT},
-};
-=======
-    {"reshape", SupportedLayerType::RESHAPE}};
->>>>>>> 303392e7
+    {"input", SupportedLayerType::INPUT},     {"reshape", SupportedLayerType::RESHAPE}};
 
 std::map<std::string, ActivationType> const VMModel::activations_{
     {"nothing", ActivationType::NOTHING},
