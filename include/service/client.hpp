#ifndef SERVICE_SERVICE_CLIENT_HPP
#define SERVICE_SERVICE_CLIENT_HPP

#include "service/callable_class_member.hpp"
#include "service/message_types.hpp"
#include "service/protocol.hpp"
#include "serializer/referenced_byte_array.hpp"
#include "serializer/serializable_exception.hpp"

#include "service/error_codes.hpp"
#include "service/promise.hpp"
#include "service/client_interface.hpp"
#include "service/server_interface.hpp"

#include "assert.hpp"
#include "network/tcp_client.hpp"
#include "mutex.hpp"
#include "logger.hpp"

#include <map>

namespace fetch 
{
namespace service 
{

template< typename T >  
class ServiceClient : public T, public ServiceClientInterface, public ServiceServerInterface
{
public:
  typedef T super_type;

  typedef typename super_type::thread_manager_type thread_manager_type ;  
  typedef typename super_type::thread_manager_ptr_type thread_manager_ptr_type ;
  typedef typename thread_manager_type::event_handle_type event_handle_type;
   
  ServiceClient(std::string const& host,
    uint16_t const& port,
    thread_manager_ptr_type thread_manager)  :
    super_type(host, port, thread_manager),
    thread_manager_(thread_manager),
    message_mutex_(__LINE__, __FILE__)
  {
    LOG_STACK_TRACE_POINT;    
<<<<<<< HEAD
    running_ = true;
    std::cerr << "Creating service client" << std::endl;

    // TODO: Replace with thread manager
    worker_thread_ = new std::thread([this]() 
      {
        this->ProcessMessages();
      });
=======
    running_ = true; // TODO: Move to on start thread manager
>>>>>>> 7b27e0cb
  }

  ~ServiceClient() 
  {
    LOG_STACK_TRACE_POINT;   
    running_ = false;
       
  }

  
  void PushMessage(network::message_type const& msg)  override 
  {
    LOG_STACK_TRACE_POINT;
    
    std::lock_guard< fetch::mutex::Mutex > lock(message_mutex_);
    messages_.push_back(msg);

    thread_manager_->Post([this]() 
      {
        if(running_) this->ProcessMessages();
      });
    
  }
  
  void ConnectionFailed()  override
  {
    LOG_STACK_TRACE_POINT;    
    running_ = false;
    
    
    this->ClearPromises();

  }

    
protected:
  bool DeliverRequest(network::message_type const&msg) override {
    if(!super_type::is_alive()) return false;
    
    super_type::Send(msg);
    return true;    
  }

  bool DeliverResponse(handle_type, network::message_type const &msg) override 
  {
    super_type::Send(msg);
    return true;    
  }
  
private:
  

  void ProcessMessages() 
  {
    LOG_STACK_TRACE_POINT;
    
    message_mutex_.lock();
    bool has_messages = (!messages_.empty());
    message_mutex_.unlock();
      
    while(has_messages) 
    {
      message_mutex_.lock();

      network::message_type msg;
      has_messages = (!messages_.empty());
      if(has_messages) 
      {
        msg = messages_.front();
        messages_.pop_front();
      };
      message_mutex_.unlock();
        
      if(has_messages) 
      {
        // TODO: Post
        if(!ProcessServerMessage( msg )) {
          fetch::logger.Debug("Looking for RPC functionality");
            
          if(!PushProtocolRequest( handle_type(-1), msg) ){
            throw serializers::SerializableException(
              error::UNKNOWN_MESSAGE, "Unknown message");
          }            
            
        }
          
      }
    }

  }
  

  thread_manager_ptr_type thread_manager_;
  
  std::atomic< bool > running_;
  std::deque< network::message_type > messages_;
  mutable fetch::mutex::Mutex message_mutex_;  
//  std::thread *worker_thread_ = nullptr;  // TODO: use thread pool
};
};
};

#endif<|MERGE_RESOLUTION|>--- conflicted
+++ resolved
@@ -42,18 +42,7 @@
     message_mutex_(__LINE__, __FILE__)
   {
     LOG_STACK_TRACE_POINT;    
-<<<<<<< HEAD
-    running_ = true;
-    std::cerr << "Creating service client" << std::endl;
-
-    // TODO: Replace with thread manager
-    worker_thread_ = new std::thread([this]() 
-      {
-        this->ProcessMessages();
-      });
-=======
     running_ = true; // TODO: Move to on start thread manager
->>>>>>> 7b27e0cb
   }
 
   ~ServiceClient() 
