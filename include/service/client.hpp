#ifndef SERVICE_SERVICE_CLIENT_HPP
#define SERVICE_SERVICE_CLIENT_HPP

#include "service/callable_class_member.hpp"
#include "service/message_types.hpp"
#include "service/protocol.hpp"
#include "serializer/referenced_byte_array.hpp"
#include "serializer/serializable_exception.hpp"

#include "service/error_codes.hpp"
#include "service/promise.hpp"
#include "service/client_interface.hpp"
#include "service/server_interface.hpp"

#include "assert.hpp"
#include "network/tcp_client.hpp"
#include "mutex.hpp"
#include "logger.hpp"

#include <map>

namespace fetch 
{
namespace service 
{

template< typename T >  
class ServiceClient : public T, public ServiceClientInterface, public ServiceServerInterface
{
public:
  typedef T super_type;

  typedef typename super_type::thread_manager_type thread_manager_type ;  
  typedef typename super_type::thread_manager_ptr_type thread_manager_ptr_type ;
  typedef typename thread_manager_type::event_handle_type event_handle_type;
   
  ServiceClient(std::string const& host,
    uint16_t const& port,
    thread_manager_ptr_type thread_manager) :
    super_type(host, port, thread_manager),
    thread_manager_(thread_manager),
    message_mutex_(__LINE__, __FILE__)
  {
    LOG_STACK_TRACE_POINT;    
    running_ = true;

    // TODO: Replace with thread manager
    worker_thread_ = new std::thread([this]() 
      {
        this->ProcessMessages();
      });
  }

  ~ServiceClient() 
  {
    LOG_STACK_TRACE_POINT;   
    // TODO: Move to OnStop
    running_ = false;
    worker_thread_->join();
    delete worker_thread_; 
       
  }

<<<<<<< HEAD
  template <typename... arguments>
  Promise Call(protocol_handler_type const& protocol,
    function_handler_type const& function, arguments... args) 
  {
    LOG_STACK_TRACE_POINT;
    fetch::logger.Debug("Service Client Calling ", protocol, ":", function); 

    
    Promise prom;
    serializer_type params;
    params << SERVICE_FUNCTION_CALL << prom.id();

    promises_mutex_.lock();
    promises_[prom.id()] = prom.reference();
    promises_mutex_.unlock();
      
    PackCall(params, protocol, function, args...);
    super_type::Send(params.data());

    return prom;
  }

  Promise CallWithPackedArguments(protocol_handler_type const& protocol,
    function_handler_type const& function, byte_array::ByteArray const& args) 
  {
    LOG_STACK_TRACE_POINT;
    fetch::logger.Debug("Service Client Calling (2) ", protocol, ":", function); 
      
    Promise prom;
    serializer_type params;
    params << SERVICE_FUNCTION_CALL << prom.id();

    promises_mutex_.lock();
    promises_[prom.id()] = prom.reference();
    promises_mutex_.unlock();

    PackCallWithPackedArguments(params, protocol, function, args);
      
    super_type::Send(params.data());

    return prom;    
  }
  

  subscription_handler_type Subscribe(protocol_handler_type const& protocol,
    feed_handler_type const& feed,
    AbstractCallable *callback) 
  {
    LOG_STACK_TRACE_POINT;
    
    subscription_handler_type subid = CreateSubscription( protocol, feed, callback );
    serializer_type params;
    params << SERVICE_SUBSCRIBE << protocol << feed << subid ;
    super_type::Send(params.data());
    return subid;
  }
  
  void Unsubscribe(subscription_handler_type id) 
  {
    LOG_STACK_TRACE_POINT;
      
    subscription_mutex_.lock();    
    auto &sub = subscriptions_[id];
    
    serializer_type params;
    params << SERVICE_UNSUBSCRIBE << sub.protocol << sub.feed << id;
    subscription_mutex_.unlock();
    
    super_type::Send(params.data());
    
    subscription_mutex_.lock();
    delete sub.callback;
    sub.protocol = 0;
    sub.feed = 0;
    subscription_mutex_.unlock();
  }  
  
=======
>>>>>>> c741ba78
  void PushMessage(network::message_type const& msg) override 
  {
    LOG_STACK_TRACE_POINT;
    
    std::lock_guard< fetch::mutex::Mutex > lock(message_mutex_);
    messages_.push_back(msg);
  }
  
  void ConnectionFailed() override
  {
    LOG_STACK_TRACE_POINT;

    this->ClearPromises();
  }
protected:
  void DeliverRequest(network::message_type const&msg) override {
    super_type::Send(msg);
  }

  bool DeliverResponse(handle_type, network::message_type const &msg) override 
  {
    super_type::Send(msg);
    return true;    
  }
  
private:
  

  void ProcessMessages() 
  {
    LOG_STACK_TRACE_POINT;
    
    while(running_) 
    {
      
      message_mutex_.lock();
      bool has_messages = (!messages_.empty());
      message_mutex_.unlock();
      
      while(has_messages) 
      {
        message_mutex_.lock();

        network::message_type msg;
        has_messages = (!messages_.empty());
        if(has_messages) 
        {
          msg = messages_.front();
          messages_.pop_front();
        };
        message_mutex_.unlock();
        
        if(has_messages) 
        {
          // TODO: Post
          if(!ProcessServerMessage( msg )) {
            fetch::logger.Debug("Looking for RPC functionality");
            
            if(!PushProtocolRequest( handle_type(-1), msg) ){
              throw serializers::SerializableException(
                error::UNKNOWN_MESSAGE, "Unknown message");
            }            
            
          }
          
        }
      }

      std::this_thread::sleep_for( std::chrono::milliseconds( 5 ) );
    }
  }
  


  thread_manager_ptr_type thread_manager_;



  std::atomic< bool > running_;
  std::deque< network::message_type > messages_;
  fetch::mutex::Mutex message_mutex_;  
  std::thread *worker_thread_ = nullptr;  
};
};
};

#endif<|MERGE_RESOLUTION|>--- conflicted
+++ resolved
@@ -60,87 +60,7 @@
     delete worker_thread_; 
        
   }
-
-<<<<<<< HEAD
-  template <typename... arguments>
-  Promise Call(protocol_handler_type const& protocol,
-    function_handler_type const& function, arguments... args) 
-  {
-    LOG_STACK_TRACE_POINT;
-    fetch::logger.Debug("Service Client Calling ", protocol, ":", function); 
-
-    
-    Promise prom;
-    serializer_type params;
-    params << SERVICE_FUNCTION_CALL << prom.id();
-
-    promises_mutex_.lock();
-    promises_[prom.id()] = prom.reference();
-    promises_mutex_.unlock();
-      
-    PackCall(params, protocol, function, args...);
-    super_type::Send(params.data());
-
-    return prom;
-  }
-
-  Promise CallWithPackedArguments(protocol_handler_type const& protocol,
-    function_handler_type const& function, byte_array::ByteArray const& args) 
-  {
-    LOG_STACK_TRACE_POINT;
-    fetch::logger.Debug("Service Client Calling (2) ", protocol, ":", function); 
-      
-    Promise prom;
-    serializer_type params;
-    params << SERVICE_FUNCTION_CALL << prom.id();
-
-    promises_mutex_.lock();
-    promises_[prom.id()] = prom.reference();
-    promises_mutex_.unlock();
-
-    PackCallWithPackedArguments(params, protocol, function, args);
-      
-    super_type::Send(params.data());
-
-    return prom;    
-  }
   
-
-  subscription_handler_type Subscribe(protocol_handler_type const& protocol,
-    feed_handler_type const& feed,
-    AbstractCallable *callback) 
-  {
-    LOG_STACK_TRACE_POINT;
-    
-    subscription_handler_type subid = CreateSubscription( protocol, feed, callback );
-    serializer_type params;
-    params << SERVICE_SUBSCRIBE << protocol << feed << subid ;
-    super_type::Send(params.data());
-    return subid;
-  }
-  
-  void Unsubscribe(subscription_handler_type id) 
-  {
-    LOG_STACK_TRACE_POINT;
-      
-    subscription_mutex_.lock();    
-    auto &sub = subscriptions_[id];
-    
-    serializer_type params;
-    params << SERVICE_UNSUBSCRIBE << sub.protocol << sub.feed << id;
-    subscription_mutex_.unlock();
-    
-    super_type::Send(params.data());
-    
-    subscription_mutex_.lock();
-    delete sub.callback;
-    sub.protocol = 0;
-    sub.feed = 0;
-    subscription_mutex_.unlock();
-  }  
-  
-=======
->>>>>>> c741ba78
   void PushMessage(network::message_type const& msg) override 
   {
     LOG_STACK_TRACE_POINT;
