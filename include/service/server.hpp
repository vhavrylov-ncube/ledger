--- conflicted
+++ resolved
@@ -63,12 +63,8 @@
   protected:
     bool DeliverRequest(network::message_type const&msg) override
     {
-<<<<<<< HEAD
-      server_->Send(client_, msg);      
-=======
       // TODO: Check if we have shut down
       server_->Send(client_, msg);
->>>>>>> 63998cef
       return true;
     }
   private:
